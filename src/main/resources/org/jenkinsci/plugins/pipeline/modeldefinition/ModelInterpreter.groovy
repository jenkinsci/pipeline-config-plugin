/*
 * The MIT License
 *
 * Copyright (c) 2016, CloudBees, Inc.
 *
 * Permission is hereby granted, free of charge, to any person obtaining a copy
 * of this software and associated documentation files (the "Software"), to deal
 * in the Software without restriction, including without limitation the rights
 * to use, copy, modify, merge, publish, distribute, sublicense, and/or sell
 * copies of the Software, and to permit persons to whom the Software is
 * furnished to do so, subject to the following conditions:
 *
 * The above copyright notice and this permission notice shall be included in
 * all copies or substantial portions of the Software.
 *
 * THE SOFTWARE IS PROVIDED "AS IS", WITHOUT WARRANTY OF ANY KIND, EXPRESS OR
 * IMPLIED, INCLUDING BUT NOT LIMITED TO THE WARRANTIES OF MERCHANTABILITY,
 * FITNESS FOR A PARTICULAR PURPOSE AND NONINFRINGEMENT. IN NO EVENT SHALL THE
 * AUTHORS OR COPYRIGHT HOLDERS BE LIABLE FOR ANY CLAIM, DAMAGES OR OTHER
 * LIABILITY, WHETHER IN AN ACTION OF CONTRACT, TORT OR OTHERWISE, ARISING FROM,
 * OUT OF OR IN CONNECTION WITH THE SOFTWARE OR THE USE OR OTHER DEALINGS IN
 * THE SOFTWARE.
 */
package org.jenkinsci.plugins.pipeline.modeldefinition

import com.cloudbees.groovy.cps.impl.CpsClosure
import hudson.FilePath
import hudson.Launcher
import hudson.model.Result
import org.jenkinsci.plugins.pipeline.modeldefinition.actions.SyntheticContext
import org.jenkinsci.plugins.pipeline.modeldefinition.model.Stage
import org.jenkinsci.plugins.pipeline.modeldefinition.model.Agent
import org.jenkinsci.plugins.pipeline.modeldefinition.model.Root
import org.jenkinsci.plugins.pipeline.modeldefinition.model.Tools
import org.jenkinsci.plugins.workflow.cps.CpsScript
import org.jenkinsci.plugins.workflow.steps.MissingContextVariableException

/**
 * CPS-transformed code for actually performing the build.
 *
 * @author Andrew Bayer
 */
public class ModelInterpreter implements Serializable {
    private CpsScript script

    public ModelInterpreter(CpsScript script) {
        this.script = script
    }

    def call(CpsClosure closure) {
        ClosureModelTranslator m = new ClosureModelTranslator(Root.class)

        closure.delegate = m
        closure.resolveStrategy = Closure.DELEGATE_ONLY
        closure.call()

        Root root = m.toNestedModel()
        Throwable firstError
        if (root != null) {
            // Entire build, including notifications, runs in the withEnv.
            script.withEnv(root.getEnvVars()) {
                // Stage execution and post-build actions run in try/catch blocks, so we still run post-build actions
                // even if the build fails, and we still send notifications if the build and/or post-build actions fail.
                // We save the caught error, if any, for throwing at the end of the build.
                nodeOrDockerOrNone(root.agent) {
                    toolsBlock(root.agent, root.tools) {
<<<<<<< HEAD
                        try {
                            catchRequiredContextForNode(root.agent) {
                                // If we have an agent and script.scm isn't null, run checkout scm
                                if (root.agent.hasAgent() && Utils.hasScmContext(script)) {
                                    script.stage(SyntheticStageNames.checkout()) {
                                        Utils.markSyntheticStage(SyntheticStageNames.checkout(), SyntheticContext.PRE)
                                        script.checkout script.scm
                                    }
                                }

                                for (int i = 0; i < root.stages.getStages().size(); i++) {
                                    Stage thisStage = root.stages.getStages().get(i)
=======
                            // If we have an agent and script.scm isn't null, run checkout scm
                            if (root.agent.hasAgent() && Utils.hasScmContext(script)) {
                                script.checkout script.scm
                            }
>>>>>>> 15079563

                            for (int i = 0; i < root.stages.getStages().size(); i++) {
                                Stage thisStage = root.stages.getStages().get(i)

                                script.stage(thisStage.name) {
                                    if (firstError == null) {
                                        try {
                                            catchRequiredContextForNode(root.agent) {
                                                Closure closureToCall = thisStage.closureWrapper.closure
                                                closureToCall.delegate = script
                                                closureToCall.resolveStrategy = Closure.DELEGATE_FIRST
                                                closureToCall.call()
                                            }.call()
                                        } catch (Exception e) {
                                            script.echo "Error in stages execution: ${e.getMessage()}"
                                            script.getProperty("currentBuild").result = Result.FAILURE
                                            if (firstError == null) {
                                                firstError = e
                                            }
                                        }
                                    }
                                }
                            }

                        try {
                            catchRequiredContextForNode(root.agent) {
                                List<Closure> postBuildClosures = root.satisfiedPostBuilds(script.getProperty("currentBuild"))
                                if (postBuildClosures.size() > 0) {
                                    script.stage(SyntheticStageNames.postBuild()) {
                                        Utils.markSyntheticStage(SyntheticStageNames.postBuild(), SyntheticContext.POST)

                                        for (int i = 0; i < postBuildClosures.size(); i++) {
                                            Closure c = postBuildClosures.get(i)
                                            c.delegate = script
                                            c.resolveStrategy = Closure.DELEGATE_FIRST
                                            c.call()
                                        }
                                    }
                                }
                            }.call()
                        } catch (Exception e) {
                            script.echo "Error in postBuild execution: ${e.getMessage()}"
                            script.getProperty("currentBuild").result = Result.FAILURE
                            if (firstError == null) {
                                firstError = e
                            }
                        }
                    }.call()
                }.call()

                try {
                    // And finally, run the notifications.
                    List<Closure> notificationClosures = root.satisfiedNotifications(script.getProperty("currentBuild"))

                    catchRequiredContextForNode(root.agent, true) {
                        if (notificationClosures.size() > 0) {
                            script.stage(SyntheticStageNames.notifications()) {
                                Utils.markSyntheticStage(SyntheticStageNames.notifications(), SyntheticContext.POST)
                                for (int i = 0; i < notificationClosures.size(); i++) {
                                    Closure c = notificationClosures.get(i)
                                    c.delegate = script
                                    c.resolveStrategy = Closure.DELEGATE_FIRST
                                    c.call()
                                }
                            }
                        }
                    }.call()
                } catch (Exception e) {
                    script.echo "Error in notifications execution: ${e.getMessage()}"
                    script.getProperty("currentBuild").result = Result.FAILURE
                    if (firstError == null) {
                        firstError = e
                    }
                }
            }
            if (firstError != null) {
                throw firstError
            }
        }
    }

    def catchRequiredContextForNode(Agent agent, boolean inNotifications = false, Closure body) throws Exception {
        return {
            try {
                body.call()
            } catch (MissingContextVariableException e) {
                if (FilePath.class.equals(e.type) || Launcher.class.equals(e.type)) {
                    if (inNotifications) {
                        script.error("Attempted to execute a notification step that requires a node context. Notifications do not run inside a 'node { ... }' block.")
                    } else if (!agent.hasAgent()) {
                        script.error("Attempted to execute a step that requires a node context while 'agent none' was specified. " +
                            "Be sure to specify your own 'node { ... }' blocks when using 'agent none'.")
                    } else {
                        throw e
                    }
                } else {
                    throw e
                }
            }
        }
    }

    def toolsBlock(Agent agent, Tools tools, Closure body) {
        // If there's no agent, don't install tools in the first place.
        if (agent.hasAgent() && tools != null) {
            def toolEnv = []
            def toolsList = tools.getToolEntries()
            script.stage(SyntheticStageNames.toolInstall()) {
                Utils.markSyntheticStage(SyntheticStageNames.toolInstall(), SyntheticContext.PRE)

                for (int i = 0; i < toolsList.size(); i++) {
                    def entry = toolsList.get(i)
                    String k = entry.get(0)
                    String v = entry.get(1)

                    String toolPath = script.tool(name: v, type: Tools.typeForKey(k))

                    toolEnv.addAll(script.envVarsForTool(toolId: Tools.typeForKey(k), toolVersion: v))
                }
            }

            return {
                script.withEnv(toolEnv) {
                    body.call()
                }
            }
        } else {
            return {
                body.call()
            }
        }
    }

    /*
    TODO: The agent handling stuff here is just waiting for step-in-Groovy support..
     */
    def nodeOrDockerOrNone(Agent agent, Closure body) {
        if (agent.hasAgent()) {
            return {
                nodeWithLabelOrWithout(agent) {
                    dockerOrWithout(agent, body).call()
                }.call()
            }
        } else {
            return {
                body.call()
            }
        }
    }

    def dockerOrWithout(Agent agent, Closure body) {
        if (agent.docker != null) {
            return {
                script.stage(SyntheticStageNames.dockerPull()) {
                    Utils.markSyntheticStage(SyntheticStageNames.dockerPull(), SyntheticContext.PRE)
                    script.getProperty("docker").image(agent.docker).pull()
                }
                script.getProperty("docker").image(agent.docker).inside {
                    body.call()
                }
            }
        } else {
            return {
                body.call()
            }
        }
    }

    def nodeWithLabelOrWithout(Agent agent, Closure body) {
        if (agent?.label != null) {
            return {
                script.node(agent.label) {
                    body.call()
                }
            }
        } else {
            return {
                script.node {
                    body.call()
                }
            }
        }
    }
}<|MERGE_RESOLUTION|>--- conflicted
+++ resolved
@@ -64,48 +64,36 @@
                 // We save the caught error, if any, for throwing at the end of the build.
                 nodeOrDockerOrNone(root.agent) {
                     toolsBlock(root.agent, root.tools) {
-<<<<<<< HEAD
-                        try {
-                            catchRequiredContextForNode(root.agent) {
-                                // If we have an agent and script.scm isn't null, run checkout scm
-                                if (root.agent.hasAgent() && Utils.hasScmContext(script)) {
-                                    script.stage(SyntheticStageNames.checkout()) {
-                                        Utils.markSyntheticStage(SyntheticStageNames.checkout(), SyntheticContext.PRE)
-                                        script.checkout script.scm
-                                    }
-                                }
-
-                                for (int i = 0; i < root.stages.getStages().size(); i++) {
-                                    Stage thisStage = root.stages.getStages().get(i)
-=======
-                            // If we have an agent and script.scm isn't null, run checkout scm
-                            if (root.agent.hasAgent() && Utils.hasScmContext(script)) {
+                        // If we have an agent and script.scm isn't null, run checkout scm
+                        if (root.agent.hasAgent() && Utils.hasScmContext(script)) {
+                            script.stage(SyntheticStageNames.checkout()) {
+                                Utils.markSyntheticStage(SyntheticStageNames.checkout(), SyntheticContext.PRE)
                                 script.checkout script.scm
                             }
->>>>>>> 15079563
-
-                            for (int i = 0; i < root.stages.getStages().size(); i++) {
-                                Stage thisStage = root.stages.getStages().get(i)
-
-                                script.stage(thisStage.name) {
-                                    if (firstError == null) {
-                                        try {
-                                            catchRequiredContextForNode(root.agent) {
-                                                Closure closureToCall = thisStage.closureWrapper.closure
-                                                closureToCall.delegate = script
-                                                closureToCall.resolveStrategy = Closure.DELEGATE_FIRST
-                                                closureToCall.call()
-                                            }.call()
-                                        } catch (Exception e) {
-                                            script.echo "Error in stages execution: ${e.getMessage()}"
-                                            script.getProperty("currentBuild").result = Result.FAILURE
-                                            if (firstError == null) {
-                                                firstError = e
-                                            }
+                        }
+
+                        for (int i = 0; i < root.stages.getStages().size(); i++) {
+                            Stage thisStage = root.stages.getStages().get(i)
+
+                            script.stage(thisStage.name) {
+                                if (firstError == null) {
+                                    try {
+                                        catchRequiredContextForNode(root.agent) {
+                                            Closure closureToCall = thisStage.closureWrapper.closure
+                                            closureToCall.delegate = script
+                                            closureToCall.resolveStrategy = Closure.DELEGATE_FIRST
+                                            closureToCall.call()
+                                        }.call()
+                                    } catch (Exception e) {
+                                        script.echo "Error in stages execution: ${e.getMessage()}"
+                                        script.getProperty("currentBuild").result = Result.FAILURE
+                                        if (firstError == null) {
+                                            firstError = e
                                         }
                                     }
                                 }
                             }
+                        }
 
                         try {
                             catchRequiredContextForNode(root.agent) {
