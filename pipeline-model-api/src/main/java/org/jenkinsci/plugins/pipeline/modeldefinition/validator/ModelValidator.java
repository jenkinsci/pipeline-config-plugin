/*
 * The MIT License
 *
 * Copyright (c) 2016, CloudBees, Inc.
 *
 * Permission is hereby granted, free of charge, to any person obtaining a copy
 * of this software and associated documentation files (the "Software"), to deal
 * in the Software without restriction, including without limitation the rights
 * to use, copy, modify, merge, publish, distribute, sublicense, and/or sell
 * copies of the Software, and to permit persons to whom the Software is
 * furnished to do so, subject to the following conditions:
 *
 * The above copyright notice and this permission notice shall be included in
 * all copies or substantial portions of the Software.
 *
 * THE SOFTWARE IS PROVIDED "AS IS", WITHOUT WARRANTY OF ANY KIND, EXPRESS OR
 * IMPLIED, INCLUDING BUT NOT LIMITED TO THE WARRANTIES OF MERCHANTABILITY,
 * FITNESS FOR A PARTICULAR PURPOSE AND NONINFRINGEMENT. IN NO EVENT SHALL THE
 * AUTHORS OR COPYRIGHT HOLDERS BE LIABLE FOR ANY CLAIM, DAMAGES OR OTHER
 * LIABILITY, WHETHER IN AN ACTION OF CONTRACT, TORT OR OTHERWISE, ARISING FROM,
 * OUT OF OR IN CONNECTION WITH THE SOFTWARE OR THE USE OR OTHER DEALINGS IN
 * THE SOFTWARE.
 */


package org.jenkinsci.plugins.pipeline.modeldefinition.validator;

import org.jenkinsci.plugins.pipeline.modeldefinition.ast.ModelASTAgent;
import org.jenkinsci.plugins.pipeline.modeldefinition.ast.ModelASTBranch;
import org.jenkinsci.plugins.pipeline.modeldefinition.ast.ModelASTBuildCondition;
import org.jenkinsci.plugins.pipeline.modeldefinition.ast.ModelASTBuildConditionsContainer;
import org.jenkinsci.plugins.pipeline.modeldefinition.ast.ModelASTBuildParameter;
import org.jenkinsci.plugins.pipeline.modeldefinition.ast.ModelASTBuildParameters;
import org.jenkinsci.plugins.pipeline.modeldefinition.ast.ModelASTEnvironment;
import org.jenkinsci.plugins.pipeline.modeldefinition.ast.ModelASTInternalFunctionCall;
import org.jenkinsci.plugins.pipeline.modeldefinition.ast.ModelASTLibraries;
import org.jenkinsci.plugins.pipeline.modeldefinition.ast.ModelASTMethodCall;
import org.jenkinsci.plugins.pipeline.modeldefinition.ast.ModelASTOption;
import org.jenkinsci.plugins.pipeline.modeldefinition.ast.ModelASTOptions;
import org.jenkinsci.plugins.pipeline.modeldefinition.ast.ModelASTPipelineDef;
import org.jenkinsci.plugins.pipeline.modeldefinition.ast.ModelASTPostBuild;
import org.jenkinsci.plugins.pipeline.modeldefinition.ast.ModelASTPostStage;
import org.jenkinsci.plugins.pipeline.modeldefinition.ast.ModelASTStage;
import org.jenkinsci.plugins.pipeline.modeldefinition.ast.ModelASTStageInput;
import org.jenkinsci.plugins.pipeline.modeldefinition.ast.ModelASTStages;
import org.jenkinsci.plugins.pipeline.modeldefinition.ast.ModelASTStep;
import org.jenkinsci.plugins.pipeline.modeldefinition.ast.ModelASTTools;
import org.jenkinsci.plugins.pipeline.modeldefinition.ast.ModelASTTrigger;
import org.jenkinsci.plugins.pipeline.modeldefinition.ast.ModelASTTriggers;
import org.jenkinsci.plugins.pipeline.modeldefinition.ast.ModelASTValue;
import org.jenkinsci.plugins.pipeline.modeldefinition.ast.ModelASTWhen;
import org.jenkinsci.plugins.pipeline.modeldefinition.ast.ModelASTWhenCondition;


public interface ModelValidator {
    boolean validateElement(ModelASTAgent agent);

    boolean validateElement(ModelASTBranch branch);

    boolean validateElement(ModelASTBuildConditionsContainer container);

    boolean validateElement(ModelASTPostBuild postBuild);

    boolean validateElement(ModelASTPostStage post);

    boolean validateElement(ModelASTBuildCondition buildCondition);

    boolean validateElement(ModelASTEnvironment environment);

    boolean validateElement(ModelASTTools tools);

    boolean validateElement(ModelASTStep step);

    boolean validateElement(ModelASTWhen when);

    boolean validateElement(ModelASTMethodCall methodCall);

    boolean validateElement(ModelASTOptions properties);

    boolean validateElement(ModelASTTriggers triggers);

    boolean validateElement(ModelASTBuildParameters buildParameters);

    boolean validateElement(ModelASTOption jobProperty);

    boolean validateElement(ModelASTTrigger trigger);

    boolean validateElement(ModelASTBuildParameter buildParameter);

    boolean validateElement(ModelASTPipelineDef pipelineDef);

    boolean validateElement(ModelASTStage stage, boolean isNested);

    boolean validateElement(ModelASTStages stages);

    boolean validateElement(ModelASTLibraries libraries);

    boolean validateElement(ModelASTWhenCondition condition);

    boolean validateElement(ModelASTInternalFunctionCall call);

<<<<<<< HEAD
    boolean validateElement(ModelASTStageInput input);
=======
    boolean validateElement(ModelASTValue value);
>>>>>>> 02ee6085
}<|MERGE_RESOLUTION|>--- conflicted
+++ resolved
@@ -99,9 +99,7 @@
 
     boolean validateElement(ModelASTInternalFunctionCall call);
 
-<<<<<<< HEAD
     boolean validateElement(ModelASTStageInput input);
-=======
+
     boolean validateElement(ModelASTValue value);
->>>>>>> 02ee6085
 }