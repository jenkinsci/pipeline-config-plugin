--- conflicted
+++ resolved
@@ -87,13 +87,6 @@
     boolean validateElement(ModelASTStage stage);
 
     boolean validateElement(ModelASTStages stages);
-<<<<<<< HEAD
-
-    boolean validateElement(ModelASTWrapper wrapper);
-
-    boolean validateElement(ModelASTWrappers wrappers);
 
     boolean validateWhenCondition(ModelASTStep condition);
-=======
->>>>>>> 85b80051
 }