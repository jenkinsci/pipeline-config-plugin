--- conflicted
+++ resolved
@@ -389,13 +389,7 @@
   <properties>
     <jenkins.version>2.150.1</jenkins.version>
     <java.level>8</java.level>
-<<<<<<< HEAD
     <groovy.version>2.4.12</groovy.version>
-    <jenkins-test-harness.version>2.39</jenkins-test-harness.version>
-    <concurrency>1</concurrency>
-=======
-    <groovy.version>2.4.11</groovy.version>
->>>>>>> 0d7266b0
     <argLine>-Djava.awt.headless=true -Xmx4g -Xms512m -XX:MaxPermSize=512m</argLine>
     <workflow-support-plugin.version>3.3</workflow-support-plugin.version>
   </properties>
