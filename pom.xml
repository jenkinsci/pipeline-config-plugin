<!--
  ~ The MIT License
  ~
  ~ Copyright (c) 2016, CloudBees, Inc.
  ~
  ~ Permission is hereby granted, free of charge, to any person obtaining a copy
  ~ of this software and associated documentation files (the "Software"), to deal
  ~ in the Software without restriction, including without limitation the rights
  ~ to use, copy, modify, merge, publish, distribute, sublicense, and/or sell
  ~ copies of the Software, and to permit persons to whom the Software is
  ~ furnished to do so, subject to the following conditions:
  ~
  ~ The above copyright notice and this permission notice shall be included in
  ~ all copies or substantial portions of the Software.
  ~
  ~ THE SOFTWARE IS PROVIDED "AS IS", WITHOUT WARRANTY OF ANY KIND, EXPRESS OR
  ~ IMPLIED, INCLUDING BUT NOT LIMITED TO THE WARRANTIES OF MERCHANTABILITY,
  ~ FITNESS FOR A PARTICULAR PURPOSE AND NONINFRINGEMENT. IN NO EVENT SHALL THE
  ~ AUTHORS OR COPYRIGHT HOLDERS BE LIABLE FOR ANY CLAIM, DAMAGES OR OTHER
  ~ LIABILITY, WHETHER IN AN ACTION OF CONTRACT, TORT OR OTHERWISE, ARISING FROM,
  ~ OUT OF OR IN CONNECTION WITH THE SOFTWARE OR THE USE OR OTHER DEALINGS IN
  ~ THE SOFTWARE.
  -->

<project xmlns="http://maven.apache.org/POM/4.0.0" xmlns:xsi="http://www.w3.org/2001/XMLSchema-instance" xsi:schemaLocation="http://maven.apache.org/POM/4.0.0 http://maven.apache.org/maven-v4_0_0.xsd">
  <parent>
    <groupId>org.jenkins-ci.plugins</groupId>
    <artifactId>plugin</artifactId>
    <version>4.3</version>
    <relativePath />
  </parent>

  <modelVersion>4.0.0</modelVersion>
  <groupId>org.jenkinsci.plugins</groupId>
  <artifactId>pipeline-model-parent</artifactId>
  <version>${revision}${changelist}</version>
  <packaging>pom</packaging>
  <name>Pipeline: Model Parent POM</name>
  <description>An opinionated, declarative Pipeline</description>
  <url>https://github.com/jenkinsci/pipeline-model-definition-plugin</url>

  <licenses>
    <license>
        <name>MIT</name>
        <url>http://opensource.org/licenses/MIT</url>
        <distribution>repo</distribution>
    </license>
  </licenses>

  <developers>
    <developer>
      <id>abayer</id>
      <name>Andrew Bayer</name>
    </developer>
  </developers>

  <scm>
    <connection>scm:git:https://github.com/jenkinsci/pipeline-model-definition-plugin</connection>
    <developerConnection>scm:git:git@github.com:jenkinsci/pipeline-model-definition-plugin.git</developerConnection>
    <url>https://github.com/jenkinsci/pipeline-model-definition-plugin</url>
    <tag>${scmTag}</tag>
  </scm>


  <modules>
    <module>pipeline-stage-tags-metadata</module>
    <module>pipeline-model-api</module>
    <module>pipeline-model-definition</module>
    <module>pipeline-model-extensions</module>
  </modules>

  <dependencyManagement>
    <dependencies>
      <dependency>
        <groupId>io.jenkins.tools.bom</groupId>
        <artifactId>bom-2.176.x</artifactId>
        <version>10</version>
        <scope>import</scope>
        <type>pom</type>
      </dependency>
      <dependency>
        <groupId>org.jenkins-ci.plugins.workflow</groupId>
        <artifactId>workflow-cps</artifactId>
        <version>${workflow-cps.version}</version>
      </dependency>
      <dependency>
        <groupId>org.jenkins-ci.plugins.workflow</groupId>
        <artifactId>workflow-cps</artifactId>
        <classifier>tests</classifier>
        <version>${workflow-cps.version}</version>
      </dependency>
      <dependency>
        <groupId>org.jenkins-ci.plugins.workflow</groupId>
        <artifactId>workflow-multibranch</artifactId>
        <version>${workflow-multibranch.version}</version>
      </dependency>
      <dependency>
        <groupId>org.jenkins-ci.plugins.workflow</groupId>
        <artifactId>workflow-multibranch</artifactId>
        <version>${workflow-multibranch.version}</version>
        <classifier>tests</classifier>
      </dependency>
      <dependency>
        <groupId>org.jenkins-ci.plugins</groupId>
        <artifactId>pipeline-stage-step</artifactId>
        <version>2.3</version>
      </dependency>
      <dependency>
        <groupId>org.jenkins-ci.plugins</groupId>
<<<<<<< HEAD
        <artifactId>credentials-binding</artifactId>
        <version>1.13</version>
      </dependency>
      <dependency>
        <groupId>org.jenkins-ci.plugins</groupId>
        <artifactId>ssh-credentials</artifactId>
        <version>1.13</version>
      </dependency>
      <dependency>
        <groupId>org.jenkins-ci.plugins</groupId>
        <artifactId>credentials</artifactId>
        <version>2.1.16</version>
      </dependency>
      <dependency>
        <groupId>org.jenkins-ci.plugins.workflow</groupId>
        <artifactId>workflow-support</artifactId>
        <version>${workflow-support-plugin.version}</version>
      </dependency>
      <dependency>
        <groupId>org.jenkins-ci.plugins.workflow</groupId>
        <artifactId>workflow-support</artifactId>
        <version>${workflow-support-plugin.version}</version>
        <classifier>tests</classifier>
      </dependency>
      <dependency>
        <groupId>org.jenkins-ci.plugins</groupId>
        <artifactId>scm-api</artifactId>
        <version>${scm-api.version}</version>
      </dependency>
      <dependency>
        <groupId>org.jenkins-ci.plugins</groupId>
        <artifactId>scm-api</artifactId>
        <version>${scm-api.version}</version>
        <classifier>tests</classifier>
      </dependency>
      <dependency>
        <groupId>org.jenkins-ci.plugins.workflow</groupId>
        <artifactId>workflow-cps-global-lib</artifactId>
        <version>2.9</version>
=======
        <artifactId>docker-workflow</artifactId>
        <version>1.22</version>
>>>>>>> fc8d2219
      </dependency>
      <dependency>
        <groupId>org.jenkins-ci.main</groupId>
        <artifactId>jenkins-test-harness-tools</artifactId>
        <version>2.2</version>
      </dependency>
      <dependency>
        <groupId>org.jenkins-ci.plugins</groupId>
        <artifactId>pipeline-graph-analysis</artifactId>
        <version>1.6</version>
      </dependency>
      <dependency>
        <groupId>org.jenkins-ci.plugins</groupId>
        <artifactId>jackson2-api</artifactId>
        <version>${jackson.version}</version>
      </dependency>
      <dependency>
        <groupId>org.jenkins-ci.plugins</groupId>
        <artifactId>htmlpublisher</artifactId>
        <version>1.12</version>
      </dependency>
      <dependency>
        <groupId>org.hamcrest</groupId>
        <artifactId>hamcrest</artifactId>
        <version>2.2</version>
      </dependency>
      <dependency>
        <groupId>com.jcabi</groupId>
        <artifactId>jcabi-matchers</artifactId>
        <version>1.4</version>
        <exclusions>
          <exclusion>
            <!-- replaced by org.hamcrest:hamcrest -->
            <groupId>org.hamcrest</groupId>
            <artifactId>hamcrest-library</artifactId>
          </exclusion>
          <exclusion>
            <!-- replaced by org.hamcrest:hamcrest -->
            <groupId>org.hamcrest</groupId>
            <artifactId>hamcrest-core</artifactId>
          </exclusion>
        </exclusions>
      </dependency>
      <dependency>
        <groupId>org.jenkins-ci.plugins</groupId>
        <artifactId>pipeline-milestone-step</artifactId>
        <version>1.3.1</version>
      </dependency>
      <dependency>
        <groupId>org.jenkins-ci.plugins</groupId>
        <artifactId>ant</artifactId>
        <version>1.7</version>
      </dependency>
      <dependency>
        <groupId>org.jenkins-ci.plugins</groupId>
        <artifactId>copyartifact</artifactId>
        <version>1.39</version>
      </dependency>
      <dependency>
        <groupId>com.fasterxml.jackson.datatype</groupId>
        <artifactId>jackson-datatype-json-org</artifactId>
        <version>${jackson.version}</version>
      </dependency>
      <dependency>
        <groupId>com.github.fge</groupId>
        <artifactId>json-schema-validator</artifactId>
        <version>2.0.4</version>
      </dependency>
      <dependency>
        <groupId>junit</groupId>
        <artifactId>junit</artifactId>
        <version>4.13</version>
        <exclusions>
          <exclusion>
            <!-- replaced by org.hamcrest:hamcrest -->
            <groupId>org.hamcrest</groupId>
            <artifactId>hamcrest-core</artifactId>
          </exclusion>
        </exclusions>
      </dependency>
    </dependencies>
  </dependencyManagement>

  <build>
    <pluginManagement>
      <plugins>
        <plugin>
          <groupId>org.codehaus.gmavenplus</groupId>
          <artifactId>gmavenplus-plugin</artifactId>
          <executions>
            <execution>
              <goals>
                <goal>generateStubs</goal>
                <goal>compile</goal>
              </goals>
            </execution>
          </executions>
        </plugin>
      </plugins>
    </pluginManagement>
    <plugins>
      <plugin>
        <artifactId>maven-release-plugin</artifactId>
        <configuration>
          <!-- keep the tag names aligned with previous releases -->
          <tagNameFormat>pipeline-model-definition-@{project.version}</tagNameFormat>
        </configuration>
      </plugin>
    </plugins>
  </build>

  <properties>
    <revision>1.7.3</revision>
    <changelist>-SNAPSHOT</changelist>
    <jenkins.version>2.176.4</jenkins.version>
    <java.level>8</java.level>
    <groovy.version>2.4.12</groovy.version>
    <argLine>-Djava.awt.headless=true -Xmx4g -Xms512m -XX:MaxPermSize=512m</argLine>
    <jackson.version>2.9.8</jackson.version>
    <workflow-multibranch.version>2.16</workflow-multibranch.version>
    <workflow-cps.version>2.81</workflow-cps.version>
  </properties>

  <repositories>
    <repository>
      <id>repo.jenkins-ci.org</id>
      <url>https://repo.jenkins-ci.org/public/</url>
      <releases>
        <enabled>true</enabled>
      </releases>
      <snapshots>
        <enabled>true</enabled>
      </snapshots>
    </repository>
  </repositories>
  <pluginRepositories>
    <pluginRepository>
      <id>repo.jenkins-ci.org</id>
      <url>https://repo.jenkins-ci.org/public/</url>
    </pluginRepository>
  </pluginRepositories>
</project><|MERGE_RESOLUTION|>--- conflicted
+++ resolved
@@ -104,53 +104,6 @@
         <groupId>org.jenkins-ci.plugins</groupId>
         <artifactId>pipeline-stage-step</artifactId>
         <version>2.3</version>
-      </dependency>
-      <dependency>
-        <groupId>org.jenkins-ci.plugins</groupId>
-<<<<<<< HEAD
-        <artifactId>credentials-binding</artifactId>
-        <version>1.13</version>
-      </dependency>
-      <dependency>
-        <groupId>org.jenkins-ci.plugins</groupId>
-        <artifactId>ssh-credentials</artifactId>
-        <version>1.13</version>
-      </dependency>
-      <dependency>
-        <groupId>org.jenkins-ci.plugins</groupId>
-        <artifactId>credentials</artifactId>
-        <version>2.1.16</version>
-      </dependency>
-      <dependency>
-        <groupId>org.jenkins-ci.plugins.workflow</groupId>
-        <artifactId>workflow-support</artifactId>
-        <version>${workflow-support-plugin.version}</version>
-      </dependency>
-      <dependency>
-        <groupId>org.jenkins-ci.plugins.workflow</groupId>
-        <artifactId>workflow-support</artifactId>
-        <version>${workflow-support-plugin.version}</version>
-        <classifier>tests</classifier>
-      </dependency>
-      <dependency>
-        <groupId>org.jenkins-ci.plugins</groupId>
-        <artifactId>scm-api</artifactId>
-        <version>${scm-api.version}</version>
-      </dependency>
-      <dependency>
-        <groupId>org.jenkins-ci.plugins</groupId>
-        <artifactId>scm-api</artifactId>
-        <version>${scm-api.version}</version>
-        <classifier>tests</classifier>
-      </dependency>
-      <dependency>
-        <groupId>org.jenkins-ci.plugins.workflow</groupId>
-        <artifactId>workflow-cps-global-lib</artifactId>
-        <version>2.9</version>
-=======
-        <artifactId>docker-workflow</artifactId>
-        <version>1.22</version>
->>>>>>> fc8d2219
       </dependency>
       <dependency>
         <groupId>org.jenkins-ci.main</groupId>
