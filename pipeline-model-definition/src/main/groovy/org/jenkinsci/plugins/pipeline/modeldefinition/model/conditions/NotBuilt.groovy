/*
 * The MIT License
 *
 * Copyright (c) 2017, CloudBees, Inc.
 *
 * Permission is hereby granted, free of charge, to any person obtaining a copy
 * of this software and associated documentation files (the "Software"), to deal
 * in the Software without restriction, including without limitation the rights
 * to use, copy, modify, merge, publish, distribute, sublicense, and/or sell
 * copies of the Software, and to permit persons to whom the Software is
 * furnished to do so, subject to the following conditions:
 *
 * The above copyright notice and this permission notice shall be included in
 * all copies or substantial portions of the Software.
 *
 * THE SOFTWARE IS PROVIDED "AS IS", WITHOUT WARRANTY OF ANY KIND, EXPRESS OR
 * IMPLIED, INCLUDING BUT NOT LIMITED TO THE WARRANTIES OF MERCHANTABILITY,
 * FITNESS FOR A PARTICULAR PURPOSE AND NONINFRINGEMENT. IN NO EVENT SHALL THE
 * AUTHORS OR COPYRIGHT HOLDERS BE LIABLE FOR ANY CLAIM, DAMAGES OR OTHER
 * LIABILITY, WHETHER IN AN ACTION OF CONTRACT, TORT OR OTHERWISE, ARISING FROM,
 * OUT OF OR IN CONNECTION WITH THE SOFTWARE OR THE USE OR OTHER DEALINGS IN
 * THE SOFTWARE.
 */
package org.jenkinsci.plugins.pipeline.modeldefinition.model.conditions

import hudson.Extension
import hudson.model.Result
import org.jenkinsci.Symbol
import org.jenkinsci.plugins.pipeline.modeldefinition.model.BuildCondition
import org.jenkinsci.plugins.workflow.job.WorkflowRun

/**
 * A {@link BuildCondition} for matching unbuilt builds, such as those stopped by milestones.
 *
 * @author Andrew Bayer
 */
@Extension(ordinal=400d) @Symbol("notBuilt")
class NotBuilt extends BuildCondition {
    @Override
<<<<<<< HEAD
    boolean meetsCondition(WorkflowRun r) {
        return r.getResult() != null && r.getResult() == Result.NOT_BUILT
=======
    public boolean meetsCondition(WorkflowRun r) {
        Result execResult = getExecutionResult(r)
        return execResult == Result.NOT_BUILT || r.getResult() == Result.NOT_BUILT
>>>>>>> 7080fce3
    }

    @Override
    String getDescription() {
        return Messages.NotBuilt_Description()
    }

    static final long serialVersionUID = 1L
}<|MERGE_RESOLUTION|>--- conflicted
+++ resolved
@@ -37,14 +37,9 @@
 @Extension(ordinal=400d) @Symbol("notBuilt")
 class NotBuilt extends BuildCondition {
     @Override
-<<<<<<< HEAD
     boolean meetsCondition(WorkflowRun r) {
-        return r.getResult() != null && r.getResult() == Result.NOT_BUILT
-=======
-    public boolean meetsCondition(WorkflowRun r) {
         Result execResult = getExecutionResult(r)
         return execResult == Result.NOT_BUILT || r.getResult() == Result.NOT_BUILT
->>>>>>> 7080fce3
     }
 
     @Override
