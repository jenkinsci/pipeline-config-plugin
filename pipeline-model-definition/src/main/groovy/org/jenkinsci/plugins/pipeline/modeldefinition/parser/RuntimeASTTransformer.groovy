--- conflicted
+++ resolved
@@ -772,20 +772,12 @@
                 }
             }
 
-<<<<<<< HEAD
             return wrapper.asExternalMethodCall(ctorX(ClassHelper.make(StageConditionals.class),
                     args(wrapper.asWrappedScriptContextVariable(closureX(block(returnS(closList)))),
                             constX(original.beforeAgent != null ? original.beforeAgent : false),
                             constX(original.beforeInput != null ? original.beforeInput : false)
+                            constX(original.beforeOptions != null ? original.beforeOptions : false)
                     )))
-=======
-            return ctorX(ClassHelper.make(StageConditionals.class),
-                args(closureX(block(returnS(closList))),
-                    constX(original.beforeAgent != null ? original.beforeAgent : false),
-                    constX(original.beforeInput != null ? original.beforeInput : false),
-                    constX(original.beforeOptions != null ? original.beforeOptions : false)
-                ))
->>>>>>> 23540e24
         }
         return constX(null)
     }
