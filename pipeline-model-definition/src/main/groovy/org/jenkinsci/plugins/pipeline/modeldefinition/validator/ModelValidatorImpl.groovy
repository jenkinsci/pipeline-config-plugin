/*
 * The MIT License
 *
 * Copyright (c) 2016, CloudBees, Inc.
 *
 * Permission is hereby granted, free of charge, to any person obtaining a copy
 * of this software and associated documentation files (the "Software"), to deal
 * in the Software without restriction, including without limitation the rights
 * to use, copy, modify, merge, publish, distribute, sublicense, and/or sell
 * copies of the Software, and to permit persons to whom the Software is
 * furnished to do so, subject to the following conditions:
 *
 * The above copyright notice and this permission notice shall be included in
 * all copies or substantial portions of the Software.
 *
 * THE SOFTWARE IS PROVIDED "AS IS", WITHOUT WARRANTY OF ANY KIND, EXPRESS OR
 * IMPLIED, INCLUDING BUT NOT LIMITED TO THE WARRANTIES OF MERCHANTABILITY,
 * FITNESS FOR A PARTICULAR PURPOSE AND NONINFRINGEMENT. IN NO EVENT SHALL THE
 * AUTHORS OR COPYRIGHT HOLDERS BE LIABLE FOR ANY CLAIM, DAMAGES OR OTHER
 * LIABILITY, WHETHER IN AN ACTION OF CONTRACT, TORT OR OTHERWISE, ARISING FROM,
 * OUT OF OR IN CONNECTION WITH THE SOFTWARE OR THE USE OR OTHER DEALINGS IN
 * THE SOFTWARE.
 */
package org.jenkinsci.plugins.pipeline.modeldefinition.validator

import edu.umd.cs.findbugs.annotations.SuppressFBWarnings
import groovy.transform.EqualsAndHashCode
import groovy.transform.ToString
import hudson.model.Describable
import hudson.model.Descriptor
import hudson.tools.ToolDescriptor
import hudson.tools.ToolInstallation
import hudson.util.EditDistance
import jenkins.model.Jenkins
import org.codehaus.groovy.runtime.ScriptBytecodeAdapter
import org.jenkinsci.plugins.pipeline.modeldefinition.Messages
import org.jenkinsci.plugins.pipeline.modeldefinition.agent.DeclarativeAgentDescriptor
import org.jenkinsci.plugins.pipeline.modeldefinition.ast.*
import org.jenkinsci.plugins.pipeline.modeldefinition.model.BuildCondition
import org.jenkinsci.plugins.pipeline.modeldefinition.model.Options
import org.jenkinsci.plugins.pipeline.modeldefinition.model.Parameters
import org.jenkinsci.plugins.pipeline.modeldefinition.model.Tools
import org.jenkinsci.plugins.pipeline.modeldefinition.model.Triggers
import org.jenkinsci.plugins.pipeline.modeldefinition.model.Wrappers
import org.jenkinsci.plugins.structs.SymbolLookup
import org.jenkinsci.plugins.structs.describable.DescribableModel
import org.jenkinsci.plugins.structs.describable.DescribableParameter
import org.jenkinsci.plugins.workflow.steps.Step
import org.jenkinsci.plugins.workflow.steps.StepDescriptor

import javax.annotation.Nonnull

/**
 * Class for validating various AST elements. Contains the error collector as well as caches for steps, models, etc.
 *
 * @author Andrew Bayer
 */
@ToString
@EqualsAndHashCode
@SuppressFBWarnings(value="SE_NO_SERIALVERSIONID")
class ModelValidatorImpl implements ModelValidator {

    private final ErrorCollector errorCollector
    private transient Map<String,StepDescriptor> stepMap
    private transient Map<String,DescribableModel<? extends Step>> modelMap
    private transient Map<String,Descriptor> describableMap
    private transient Map<String,DescribableModel<? extends Describable>> describableModelMap

    public ModelValidatorImpl(ErrorCollector e) {
        this.errorCollector = e
        this.stepMap = StepDescriptor.all().collectEntries { StepDescriptor d ->
            [(d.functionName): d]
        }
        this.modelMap = [:]
        this.describableMap = [:]
        this.describableModelMap = [:]
    }

    public boolean validateElement(@Nonnull ModelASTPostBuild postBuild) {
        // post specific validation
        true
    }

    public boolean validateElement(@Nonnull ModelASTPostStage post) {
        // post stage specific validation
        true
    }

    public boolean validateElement(@Nonnull ModelASTBuildConditionsContainer post) {
        boolean valid = true

        if (post.conditions.isEmpty()) {
            errorCollector.error(post, Messages.ModelValidatorImpl_EmptySection(post.getName()))
            valid = false
        }

        def conditionNames = post.conditions.collect { c ->
            c.condition
        }

        conditionNames.findAll { conditionNames.count(it) > 1 }.unique().each { sn ->
            errorCollector.error(post, Messages.ModelValidatorImpl_DuplicateBuildCondition(sn))
            valid = false
        }

        return valid
    }

    public boolean validateElement(@Nonnull ModelASTBuildCondition buildCondition) {
        boolean valid = true

        // Only do the symbol lookup if we have a Jenkins instance and condition/branch aren't null. That only happens
        // when there's a failure at parse-time.
        if (Jenkins.getInstance() != null && buildCondition.condition != null && buildCondition.branch != null) {
            if (SymbolLookup.get().find(BuildCondition.class, buildCondition.condition) == null) {
                errorCollector.error(buildCondition,
                    Messages.ModelValidatorImpl_InvalidBuildCondition(buildCondition.condition, BuildCondition.getOrderedConditionNames()))
                valid = false
            }
        }

        return valid
    }

    public boolean validateElement(@Nonnull ModelASTEnvironment env) {
        boolean valid = true

        if (env.variables.isEmpty()) {
            errorCollector.error(env, Messages.ModelValidatorImpl_NoEnvVars())
            valid = false
        }

        return valid
    }

    public boolean validateElement(@Nonnull ModelASTTools t) {
        boolean valid = true

        if (t.tools.isEmpty()) {
            errorCollector.error(t, Messages.ModelValidatorImpl_NoTools())
            valid = false
        }

        t.tools.each { k, v ->
            if (Tools.typeForKey(k.key) == null) {
                errorCollector.error(k, Messages.ModelValidatorImpl_InvalidSectionType("tool", k.key, Tools.getAllowedToolTypes().keySet()))
                valid = false
            } else {
                // Don't bother checking whether the tool exists in this Jenkins master if we know it isn't an allowed tool type.

                // Can't do tools validation without a Jenkins instance, so move on if that's not available.
                if (Jenkins.getInstance() != null) {
                    // Not bothering with a null check here since we could only get this far if the ToolDescriptor's available in the first place.
                    ToolDescriptor desc = ToolInstallation.all().find { it.getId().equals(Tools.typeForKey(k.key)) }
                    def installer = desc.getInstallations().find { it.name.equals((String) v.value) }
                    if (installer == null) {
                        String possible = EditDistance.findNearest((String) v.value, desc.getInstallations().collect { it.name })
                        errorCollector.error(v, Messages.ModelValidatorImpl_NoToolVersion(k.key, v.value, possible))
                        valid = false
                    }
                }
            }
        }

        return valid
    }

    public boolean validateElement(ModelASTWhen when) {
        //TODO can we evaluate if the closure will return something that can be tries for true?
        if (when.toGroovy() =~ /\Awhen\s[{\s}]*\z/) {
            errorCollector.error(when, Messages.ModelValidatorImpl_EmptyWhen())
            return false
        }
        return true
    }


    public boolean validateElement(@Nonnull ModelASTStep step) {
        boolean valid = true

        if (ModelASTStep.blockedSteps.keySet().contains(step.name)) {
            errorCollector.error(step,
                Messages.ModelValidatorImpl_BlockedStep(step.name, ModelASTStep.blockedSteps.get(step.name)))
            valid = false
        } else {
            // We can't do step validation without a Jenkins instance, so move on.
            if (Jenkins.getInstance() != null) {
                Descriptor desc = lookupStepDescriptor(step.name)
                DescribableModel<? extends Describable> model

                if (desc != null) {
                    model = modelForStep(step.name)
                } else {
                    desc = lookupFunction(step.name)
                    if (desc != null) {
                        model = modelForDescribable(step.name)
                    }
                }

                if (model != null) {
                    if (step.args instanceof ModelASTNamedArgumentList) {
                        ModelASTNamedArgumentList argList = (ModelASTNamedArgumentList) step.args

                        argList.arguments.each { k, v ->
                            def p = model.getParameter(k.key);
                            if (p == null) {
                                String possible = EditDistance.findNearest(k.key, model.getParameters().collect {
                                    it.name
                                })
                                errorCollector.error(k, Messages.ModelValidatorImpl_InvalidStepParameter(k.key, possible))
                                valid = false
                                return;
                            }

                            if (!validateParameterType(v, p.erasedType, k)) {
                                valid = false
                            }
                        }
                        model.parameters.each { p ->
                            if (p.isRequired() && !argList.containsKeyName(p.name)) {
                                errorCollector.error(step, Messages.ModelValidatorImpl_MissingRequiredStepParameter(p.name))
                                valid = false
                            }
                        }
                    } else if (step.args instanceof ModelASTPositionalArgumentList) {
                        ModelASTPositionalArgumentList argList = (ModelASTPositionalArgumentList) step.args

                        List<DescribableParameter> requiredParams = model.parameters.findAll { it.isRequired() }

                        if (requiredParams.size() != argList.arguments.size()) {
                            errorCollector.error(step, Messages.ModelValidatorImpl_WrongNumberOfStepParameters(step.name, requiredParams.size(), argList.arguments.size()))
                            valid = false
                        } else {
                            requiredParams.eachWithIndex { DescribableParameter entry, int i ->
                                def argVal = argList.arguments.get(i)
                                if (!validateParameterType(argVal, entry.erasedType)) {
                                    valid = false
                                }
                            }
                        }
                    } else {
                        assert step.args instanceof ModelASTSingleArgument;
                        ModelASTSingleArgument arg = (ModelASTSingleArgument) step.args;

                        def p = model.soleRequiredParameter;
                        if (p == null && !stepTakesClosure(desc)) {
                            errorCollector.error(step, Messages.ModelValidatorImpl_NotSingleRequiredParameter())
                            valid = false
                        } else {
                            Class erasedType = p?.erasedType
                            if (stepTakesClosure(desc)) {
                                erasedType = String.class
                            }
                            def v = arg.value;

                            if (!validateParameterType(v, erasedType)) {
                                valid = false
                            }
                        }

                    }
                }
            }
        }

        return valid
    }

    public boolean validateElement(@Nonnull ModelASTMethodCall meth) {
        boolean valid = true
        if (ModelASTMethodCall.blockedSteps.keySet().contains(meth.name)) {
            errorCollector.error(meth,
                Messages.ModelValidatorImpl_BlockedStep(meth.name, ModelASTMethodCall.blockedSteps.get(meth.name)))
            valid = false
        }
        if (Jenkins.getInstance() != null) {
            Descriptor desc = lookupFunction(meth.name)
            DescribableModel<? extends Describable> model
            if (desc != null) {
                model = modelForDescribable(meth.name)
            }

            if (model != null) {
                if (meth.args.any { it instanceof ModelASTKeyValueOrMethodCallPair }) {
                    meth.args.each { a ->
                        if (!(a instanceof ModelASTKeyValueOrMethodCallPair)) {
                            errorCollector.error(meth, Messages.ModelValidatorImpl_MixedNamedAndUnnamedParameters())
                            return
                        }
                        ModelASTKeyValueOrMethodCallPair kvm = (ModelASTKeyValueOrMethodCallPair) a

                        def p = model.getParameter(kvm.key.key);
                        if (p == null) {
                            String possible = EditDistance.findNearest(kvm.key.key, model.getParameters().collect {
                                it.name
                            })
                            errorCollector.error(kvm.key, Messages.ModelValidatorImpl_InvalidStepParameter(kvm.key.key, possible))
                            valid = false
                            return;
                        }

                        if (kvm.value instanceof ModelASTMethodCall) {
                            valid = validateElement((ModelASTMethodCall) kvm.value)
                        } else {
                            if (!validateParameterType((ModelASTValue) kvm.value, p.erasedType, kvm.key)) {
                                errorCollector.error(kvm.key, Messages.ModelValidatorImpl_WrongBuildParameterType(kvm.key.key))
                                valid = false
                            }
                        }
                    }
                } else {
                    List<DescribableParameter> requiredParams = model.parameters.findAll { it.isRequired() }

                    if (requiredParams.size() != meth.args.size()) {
                        errorCollector.error(meth, Messages.ModelValidatorImpl_WrongNumberOfStepParameters(meth.name, requiredParams.size(), meth.args.size()))
                        valid = false
                    } else {
                        requiredParams.eachWithIndex { DescribableParameter entry, int i ->
                            def argVal = meth.args.get(i)
                            if (argVal instanceof ModelASTMethodCall) {
                                valid = validateElement((ModelASTMethodCall) argVal)
                            } else {
                                if (!validateParameterType((ModelASTValue) argVal, entry.erasedType)) {
                                    errorCollector.error((ModelASTValue)argVal, Messages.ModelValidatorImpl_WrongParameterType(entry.name))
                                    valid = false
                                }
                            }
                        }
                    }
                }
            }
        }
        return valid
    }

    public boolean validateElement(@Nonnull ModelASTOptions opts) {
        if (opts.options.isEmpty()) {
            errorCollector.error(opts, Messages.ModelValidatorImpl_EmptySection("options"))
            return false
        }

        return true
    }

    public boolean validateElement(@Nonnull ModelASTTrigger trig) {
        boolean valid = true
        if (trig.name == null) {
            // This means that we failed at compilation time so can move on.
        }
        // We can't do trigger validation without a Jenkins instance, so move on.
        else if (Triggers.typeForKey(trig.name) == null) {
            errorCollector.error(trig,
                Messages.ModelValidatorImpl_InvalidSectionType("trigger", trig.name, Triggers.getAllowedTriggerTypes().keySet()))
            valid = false
        } else if (trig.args.any { it instanceof ModelASTKeyValueOrMethodCallPair }
            && !trig.args.every { it instanceof ModelASTKeyValueOrMethodCallPair }) {
            errorCollector.error(trig, Messages.ModelValidatorImpl_MixedNamedAndUnnamedParameters())
            valid = false
        } else {
            valid = validateElement((ModelASTMethodCall)trig)
        }
        return valid
    }

    public boolean validateElement(@Nonnull ModelASTTriggers triggers) {
        if (triggers.triggers.isEmpty()) {
            errorCollector.error(triggers, Messages.ModelValidatorImpl_EmptySection("triggers"))
            return false
        }

        return true
    }

    public boolean validateElement(@Nonnull ModelASTBuildParameter param) {
        boolean valid = true

        if (param.name == null) {
            // Validation failed at compilation time - avoid redundant errors here.
        }
        // We can't do parameter validation without a Jenkins instance, so move on.
        else if (Parameters.typeForKey(param.name) == null) {
            errorCollector.error(param,
                Messages.ModelValidatorImpl_InvalidSectionType("parameter", param.name, Parameters.getAllowedParameterTypes().keySet()))
            valid = false
        } else if (param.args.any { it instanceof ModelASTKeyValueOrMethodCallPair }
            && !param.args.every { it instanceof ModelASTKeyValueOrMethodCallPair }) {
            errorCollector.error(param, Messages.ModelValidatorImpl_MixedNamedAndUnnamedParameters())
            valid = false
        } else {
            valid = validateElement((ModelASTMethodCall)param)
        }
        return valid
    }

    public boolean validateElement(@Nonnull ModelASTBuildParameters params) {
        if (params.parameters.isEmpty()) {
            errorCollector.error(params, Messages.ModelValidatorImpl_EmptySection("parameters"))
            return false
        }

        return true
    }

    public boolean validateElement(@Nonnull ModelASTOption opt) {
        boolean valid = true

        if (opt.name == null) {
            // Validation failed at compilation time so move on.
        }
        // We can't do property validation without a Jenkins instance, so move on.
        else if (Options.typeForKey(opt.name) == null) {
            errorCollector.error(opt,
                Messages.ModelValidatorImpl_InvalidSectionType("option", opt.name, Options.getAllowedOptionTypes().keySet()))
            valid = false
        } else if (opt.args.any { it instanceof ModelASTKeyValueOrMethodCallPair }
            && !opt.args.every { it instanceof ModelASTKeyValueOrMethodCallPair }) {
            errorCollector.error(opt, Messages.ModelValidatorImpl_MixedNamedAndUnnamedParameters())
            valid = false
        } else {
            valid = validateElement((ModelASTMethodCall)opt)
        }
        return valid
    }

    private boolean validateParameterType(ModelASTValue v, Class erasedType, ModelASTKey k = null) {
        if (v.isLiteral()) {
            try {
                // Converting from boolean or int to string at runtime doesn't work, but does pass castToType. So.
                if (erasedType.equals(String.class)
                    && (v.value instanceof Integer || v.value instanceof Boolean)) {
                    throw new RuntimeException("Ignore")
                }
                ScriptBytecodeAdapter.castToType(v.value, erasedType);
            } catch (Exception e) {
                if (k != null) {
                    errorCollector.error(v, Messages.ModelValidatorImpl_InvalidParameterType(erasedType, k.key, v.value.toString()))
                } else {
                    errorCollector.error(v, Messages.ModelValidatorImpl_InvalidUnnamedParameterType(erasedType, v.value.toString()))
                }
                return false
            }
        }
        return true
    }

    public boolean validateElement(@Nonnull ModelASTWrapper wrapper) {
        boolean valid = true

        if (wrapper.name == null) {
            // This means that we failed at compilation time so can move on.
        }
        // We can't do trigger validation without a Jenkins instance, so move on.
        else if (!(wrapper.name in Wrappers.getEligibleSteps())) {
            errorCollector.error(wrapper,
                Messages.ModelValidatorImpl_InvalidSectionType("wrapper", wrapper.name, Wrappers.getEligibleSteps()))
            valid = false
        } else if (wrapper.args.any { it instanceof ModelASTKeyValueOrMethodCallPair }
            && !wrapper.args.every { it instanceof ModelASTKeyValueOrMethodCallPair }) {
            errorCollector.error(wrapper, Messages.ModelValidatorImpl_MixedNamedAndUnnamedParameters())
            valid = false
        } else {
            valid = validateElement((ModelASTMethodCall)wrapper)
        }
        return valid
    }

    public boolean validateElement(@Nonnull ModelASTWrappers wrappers) {
        if (wrappers.wrappers.isEmpty()) {
            errorCollector.error(wrappers, Messages.ModelValidatorImpl_EmptySection("wrappers"))
            return false
        }

        return true
    }

    private boolean stepTakesClosure(Descriptor d) {
        if (d instanceof StepDescriptor) {
            return ((StepDescriptor)d).takesImplicitBlockArgument()
        } else {
            return false
        }
    }

    public boolean validateElement(@Nonnull ModelASTBranch branch) {
        boolean valid = true

        if (branch.steps.isEmpty()) {
            errorCollector.error(branch, Messages.ModelValidatorImpl_NoSteps())
            valid = false
        }

        return valid
    }

    public boolean validateElement(@Nonnull ModelASTPipelineDef pipelineDef) {
        boolean valid = true

        if (pipelineDef.stages == null) {
            errorCollector.error(pipelineDef, Messages.ModelValidatorImpl_RequiredSection("stages"))
            valid = false
        }

        if (pipelineDef.agent == null) {
            errorCollector.error(pipelineDef, Messages.ModelValidatorImpl_RequiredSection("agent"))
        }
        return valid
    }

    public boolean validateElement(@Nonnull ModelASTStage stage) {
        boolean valid = true
        if (stage.name == null) {
            errorCollector.error(stage, Messages.ModelValidatorImpl_NoStageName())
            valid = false
        }
        if (stage.branches.isEmpty()) {
            errorCollector.error(stage, Messages.ModelValidatorImpl_NothingForStage(stage.name))
            valid = false
        }

        return valid
    }

    public boolean validateElement(@Nonnull ModelASTStages stages) {
        boolean valid = true

        if (stages.stages.isEmpty()) {
            errorCollector.error(stages, Messages.ModelValidatorImpl_NoStages())
            valid = false
        }

        def stageNames = stages.stages.collect { s ->
            s.name
        }

        stageNames.findAll { stageNames.count(it) > 1 }.unique().each { sn ->
            errorCollector.error(stages, Messages.ModelValidatorImpl_DuplicateStageName(sn))
            valid = false
        }

        return valid
    }

    public boolean validateElement(@Nonnull ModelASTAgent agent) {
        boolean valid = true

<<<<<<< HEAD
        List<String> keyNames = agent.getKeyNames()
        Map<String, DescribableModel> possibleModels = DeclarativeAgentDescriptor.describableModels
=======
        if (agent.args instanceof ModelASTSingleArgument) {
            ModelASTSingleArgument singleArg = (ModelASTSingleArgument) agent.args
            Map<String,DescribableModel> zeroArgModels = DeclarativeAgentDescriptor.zeroArgModels()
            if (!zeroArgModels.containsKey(singleArg.value.getValue())) {
                errorCollector.error(agent.args, Messages.ModelValidatorImpl_InvalidAgent(singleArg.value.toGroovy(), zeroArgModels.keySet().sort()))
                valid = false
            }
        } else if (agent.args instanceof ModelASTNamedArgumentList) {
            ModelASTNamedArgumentList namedArgs = (ModelASTNamedArgumentList)agent.args
            List<String> argKeys = namedArgs.arguments.collect { k, v ->
                k.key
            }

            Map<String,DescribableModel> possibleModels = DeclarativeAgentDescriptor.describableModels
>>>>>>> b7ad371b

        List<String> orderedNames = DeclarativeAgentDescriptor.all().collect { it.name }
        String typeName = orderedNames.find { it in keyNames }

<<<<<<< HEAD
        if (typeName == null) {
            errorCollector.error(agent, "No agent type specified. Must contain one of ${orderedNames}")
            valid = false
        } else if (!(typeName in DeclarativeAgentDescriptor.zeroArgModels().keySet())) {
            DescribableModel model = possibleModels.get(typeName)
            model.parameters.findAll { it.required }.each { p ->
                if (!keyNames.contains(p.name)) {
                    errorCollector.error(agent, "Missing required parameter for agent type '${typeName}': ${p.name}")
                    valid = false
                }
            }
            agent.variables.each { k, v ->
                List<String> validParamNames = model.parameters.collect { it.name }
                if (!validParamNames.contains(k.key)) {
                    errorCollector.error(k, "Invalid config option '${k.key}' for agent type '${typeName}'. Valid config options are ${validParamNames}")
                    valid = false
=======
            if (typeName == null) {
                errorCollector.error(agent, Messages.ModelValidatorImpl_NoAgentType(orderedNames))
                valid = false
            } else {
                DescribableModel model = possibleModels.get(typeName)
                model.parameters.findAll { it.required }.each { p ->
                    if (!argKeys.contains(p.name)) {
                        errorCollector.error(agent, Messages.ModelValidatorImpl_MissingAgentParameter(typeName, p.name))
                        valid = false
                    }
                }
                namedArgs.arguments.each { k, v ->
                    List<String> validParamNames = model.parameters.collect { it.name }
                    if (!validParamNames.contains(k.key)) {
                        errorCollector.error(k, Messages.ModelValidatorImpl_InvalidAgentParameter(k.key, typeName, validParamNames))
                        valid = false
                    }
>>>>>>> b7ad371b
                }
            }
        }
        return valid
    }

    private DescribableModel<? extends Step> modelForStep(String n) {
        if (!modelMap.containsKey(n)) {
            Class<? extends Step> c = lookupStepDescriptor(n)?.clazz
            modelMap.put(n, c != null ? new DescribableModel<? extends Step>(c) : null)
        }

        return modelMap.get(n)
    }

    private DescribableModel<? extends Describable> modelForDescribable(String n) {
        if (!describableModelMap.containsKey(n)) {
            Class<? extends Describable> c = lookupFunction(n)?.clazz
            describableModelMap.put(n, c != null ? new DescribableModel<? extends Describable>(c) : null)
        }

        return describableModelMap.get(n)
    }

    private StepDescriptor lookupStepDescriptor(String n) {
        return stepMap.get(n)
    }

    private Descriptor lookupFunction(String n) {
        if (!describableMap.containsKey(n)) {
            try {
                Descriptor d = SymbolLookup.get().findDescriptor(Describable.class, n)
                describableMap.put(n, d)
            } catch (NullPointerException e) {
                describableMap.put(n, null)
            }
        }

        return describableMap.get(n)
    }

}<|MERGE_RESOLUTION|>--- conflicted
+++ resolved
@@ -543,65 +543,28 @@
     public boolean validateElement(@Nonnull ModelASTAgent agent) {
         boolean valid = true
 
-<<<<<<< HEAD
         List<String> keyNames = agent.getKeyNames()
         Map<String, DescribableModel> possibleModels = DeclarativeAgentDescriptor.describableModels
-=======
-        if (agent.args instanceof ModelASTSingleArgument) {
-            ModelASTSingleArgument singleArg = (ModelASTSingleArgument) agent.args
-            Map<String,DescribableModel> zeroArgModels = DeclarativeAgentDescriptor.zeroArgModels()
-            if (!zeroArgModels.containsKey(singleArg.value.getValue())) {
-                errorCollector.error(agent.args, Messages.ModelValidatorImpl_InvalidAgent(singleArg.value.toGroovy(), zeroArgModels.keySet().sort()))
-                valid = false
-            }
-        } else if (agent.args instanceof ModelASTNamedArgumentList) {
-            ModelASTNamedArgumentList namedArgs = (ModelASTNamedArgumentList)agent.args
-            List<String> argKeys = namedArgs.arguments.collect { k, v ->
-                k.key
-            }
-
-            Map<String,DescribableModel> possibleModels = DeclarativeAgentDescriptor.describableModels
->>>>>>> b7ad371b
 
         List<String> orderedNames = DeclarativeAgentDescriptor.all().collect { it.name }
         String typeName = orderedNames.find { it in keyNames }
 
-<<<<<<< HEAD
         if (typeName == null) {
-            errorCollector.error(agent, "No agent type specified. Must contain one of ${orderedNames}")
+            errorCollector.error(agent, Messages.ModelValidatorImpl_NoAgentType(orderedNames))
             valid = false
         } else if (!(typeName in DeclarativeAgentDescriptor.zeroArgModels().keySet())) {
             DescribableModel model = possibleModels.get(typeName)
             model.parameters.findAll { it.required }.each { p ->
                 if (!keyNames.contains(p.name)) {
-                    errorCollector.error(agent, "Missing required parameter for agent type '${typeName}': ${p.name}")
+                    errorCollector.error(agent, Messages.ModelValidatorImpl_MissingAgentParameter(typeName, p.name))
                     valid = false
                 }
             }
             agent.variables.each { k, v ->
                 List<String> validParamNames = model.parameters.collect { it.name }
                 if (!validParamNames.contains(k.key)) {
-                    errorCollector.error(k, "Invalid config option '${k.key}' for agent type '${typeName}'. Valid config options are ${validParamNames}")
+                    errorCollector.error(k, Messages.ModelValidatorImpl_InvalidAgentParameter(k.key, typeName, validParamNames))
                     valid = false
-=======
-            if (typeName == null) {
-                errorCollector.error(agent, Messages.ModelValidatorImpl_NoAgentType(orderedNames))
-                valid = false
-            } else {
-                DescribableModel model = possibleModels.get(typeName)
-                model.parameters.findAll { it.required }.each { p ->
-                    if (!argKeys.contains(p.name)) {
-                        errorCollector.error(agent, Messages.ModelValidatorImpl_MissingAgentParameter(typeName, p.name))
-                        valid = false
-                    }
-                }
-                namedArgs.arguments.each { k, v ->
-                    List<String> validParamNames = model.parameters.collect { it.name }
-                    if (!validParamNames.contains(k.key)) {
-                        errorCollector.error(k, Messages.ModelValidatorImpl_InvalidAgentParameter(k.key, typeName, validParamNames))
-                        valid = false
-                    }
->>>>>>> b7ad371b
                 }
             }
         }
