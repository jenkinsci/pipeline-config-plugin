--- conflicted
+++ resolved
@@ -99,36 +99,11 @@
         return this
     }
 
-<<<<<<< HEAD
-=======
     Root libraries(Libraries l) {
         this.libraries = l
         return this
     }
 
-    /**
-     * Helper method for translating the key/value pairs in the {@link Environment} into a list of "key=value" strings
-     * suitable for use with the withEnv step.
-     *
-     * @return a list of "key=value" strings.
-     */
-    List<String> getEnvVars() {
-        return environment.findAll{k, v -> !(v instanceof CredentialWrapper)}.collect { k, v ->
-            "${k}=${v}"
-        }
-    }
-
-    Map<String, CredentialWrapper> getEnvCredentials() {
-        Map<String, CredentialWrapper> m = [:]
-        environment.each {k, v ->
-            if (v instanceof  CredentialWrapper) {
-                m["${k}"] = v;
-            }
-        }
-        return m
-    }
-
->>>>>>> cfbae0c6
     @Override
     public void modelFromMap(Map<String,Object> m) {
         m.each { k, v ->
