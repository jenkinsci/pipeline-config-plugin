--- conflicted
+++ resolved
@@ -648,23 +648,22 @@
      */
     public @Nonnull ModelASTAgent parseAgent(Statement st) {
         ModelASTAgent agent = new ModelASTAgent(st)
-<<<<<<< HEAD
         def m = matchBlockStatement(st);
         if (m==null) {
             def mc = matchMethodCall(st);
             if (mc == null) {
                 // Not sure of a better way to deal with this - it's a full-on parse-time failure.
-                errorCollector.error(agent,"Expected an agent")
+                errorCollector.error(agent, Messages.ModelParser_ExpectedAgent())
             } else {
                 List<Expression> args = ((TupleExpression) mc.arguments).expressions
                 if (args.isEmpty()) {
-                    errorCollector.error(agent, "No argument for agent")
+                    errorCollector.error(agent, Messages.ModelParser_NoArgForAgent())
                 } else if (args.size() > 1) {
-                    errorCollector.error(agent, "Only \"agent none\", \"agent any\" or \"agent {...}\" are allowed.")
+                    errorCollector.error(agent, Messages.ModelParser_InvalidAgent())
                 } else {
                     def agentCode = parseKey(args[0])
                     if (agentCode.key != "none" && agentCode.key != "any") {
-                        errorCollector.error(agent, "Only \"agent none\", \"agent any\" or \"agent {...}\" are allowed.")
+                        errorCollector.error(agent, Messages.ModelParser_InvalidAgent())
                     } else {
                         agent.variables[agentCode] = ModelASTValue.fromConstant(true, null)
                     }
@@ -675,23 +674,16 @@
                 def mc = matchMethodCall(s);
                 if (mc == null) {
                     // Not sure of a better way to deal with this - it's a full-on parse-time failure.
-                    errorCollector.error(agent,"Expected to find 'key \"value\"'");
-                }
-=======
-        def mc = matchMethodCall(st);
-        if (mc == null) {
-            // Not sure of a better way to deal with this - it's a full-on parse-time failure.
-            errorCollector.error(agent, Messages.ModelParser_ExpectedAgent())
-        };
->>>>>>> b7ad371b
+                    errorCollector.error(agent,Messages.ModelParser_ExpectedAgentKeyValue());
+                }
 
                 def agentKey = parseKey(mc.method);
 
                 List<Expression> args = ((TupleExpression) mc.arguments).expressions
                 if (args.isEmpty()) {
-                    errorCollector.error(agentKey, "No argument for agent key '${agentKey.key}'")
+                    errorCollector.error(agentKey, Messages.ModelParser_NoArgForAgentKey(agentKey.key))
                 } else if (args.size() > 1) {
-                    errorCollector.error(agentKey, "Too many arguments for agent key '${agentKey.key}'")
+                    errorCollector.error(agentKey, Messages.ModelParser_TooManyArgsForAgentKey(agentKey.key))
                 } else {
                     agent.variables[agentKey] = parseArgument(args[0])
                 }
