--- conflicted
+++ resolved
@@ -363,54 +363,6 @@
         return b;
     }
 
-<<<<<<< HEAD
-=======
-    public @Nonnull ModelASTWrappers parseWrappers(Statement stmt) {
-        def w = new ModelASTWrappers(stmt)
-        def m = matchBlockStatement(stmt)
-
-        if (m == null) {
-            return w
-        } else {
-            eachStatement(m.body.code) { s ->
-                w.wrappers.add(parseWrapper(s));
-            }
-        }
-
-        return w
-    }
-
-    /**
-     * Parses a statement into a {@link ModelASTWrapper}
-     */
-    public ModelASTWrapper parseWrapper(Statement st) {
-        ModelASTWrapper thisWrapper = new ModelASTWrapper(st)
-        def mc = matchMethodCall(st);
-        if (mc == null) {
-            if (st instanceof ExpressionStatement && st.expression instanceof MapExpression) {
-                errorCollector.error(thisWrapper, Messages.ModelParser_MapNotAllowed(Messages.Parser_Wrappers()))
-                return thisWrapper
-            } else {
-                // Not sure of a better way to deal with this - it's a full-on parse-time failure.
-                errorCollector.error(thisWrapper, Messages.ModelParser_ExpectedWrapper());
-                return thisWrapper
-            }
-        };
-
-        def bs = matchBlockStatement(st);
-        if (bs != null) {
-            errorCollector.error(thisWrapper, Messages.ModelParser_CannotHaveBlocks(Messages.Parser_Wrappers()))
-            return thisWrapper
-        } else {
-            ModelASTMethodCall mArgs = parseMethodCall(mc)
-            thisWrapper.args = mArgs.args
-            thisWrapper.name = mArgs.name
-        }
-
-        return thisWrapper
-    }
-
->>>>>>> b7ad371b
     /**
      * Parses a block of code into {@link ModelASTOptions}
      */
