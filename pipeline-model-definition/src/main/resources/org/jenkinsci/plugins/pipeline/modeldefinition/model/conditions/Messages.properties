#
# The MIT License
#
# Copyright (c) 2016, CloudBees, Inc.
#
# Permission is hereby granted, free of charge, to any person obtaining a copy
# of this software and associated documentation files (the "Software"), to deal
# in the Software without restriction, including without limitation the rights
# to use, copy, modify, merge, publish, distribute, sublicense, and/or sell
# copies of the Software, and to permit persons to whom the Software is
# furnished to do so, subject to the following conditions:
#
# The above copyright notice and this permission notice shall be included in
# all copies or substantial portions of the Software.
#
# THE SOFTWARE IS PROVIDED "AS IS", WITHOUT WARRANTY OF ANY KIND, EXPRESS OR
# IMPLIED, INCLUDING BUT NOT LIMITED TO THE WARRANTIES OF MERCHANTABILITY,
# FITNESS FOR A PARTICULAR PURPOSE AND NONINFRINGEMENT. IN NO EVENT SHALL THE
# AUTHORS OR COPYRIGHT HOLDERS BE LIABLE FOR ANY CLAIM, DAMAGES OR OTHER
# LIABILITY, WHETHER IN AN ACTION OF CONTRACT, TORT OR OTHERWISE, ARISING FROM,
# OUT OF OR IN CONNECTION WITH THE SOFTWARE OR THE USE OR OTHER DEALINGS IN
# THE SOFTWARE.
#

Aborted.Description=Run when the build status is "Aborted"
Always.Description=Always run, regardless of build status
Changed.Description=Run if the current build\'s status is different than the previous build\'s status
Failure.Description=Run if the build status is "Failure"
NotBuilt.Description=Run if the build status is "Not Built"
<<<<<<< HEAD
Success.Description=Run if the build status is "Success" or hasn\'t been set yet
Unstable.Description=Run if the build status is "Unstable"Fixed.Description=Run if the current build is "Success" and the previous build is "Failure" or "Unstable"
Regression.Description=Run if the current build\'s status is worse than the previous build\'s status
=======
Success.Description=Run if the build status is "Success" or hasn't been set yet
Unstable.Description=Run if the build status is "Unstable"
Fixed.Description=Run if the current build is "Success" and the previous build is "Failure" or "Unstable"
Regression.Description=Run if the current build\'s status is worse than the previous build\'s status
Cleanup.Description=Always run after all other conditions, regardless of build status
>>>>>>> 1effd60a
<|MERGE_RESOLUTION|>--- conflicted
+++ resolved
@@ -27,14 +27,7 @@
 Changed.Description=Run if the current build\'s status is different than the previous build\'s status
 Failure.Description=Run if the build status is "Failure"
 NotBuilt.Description=Run if the build status is "Not Built"
-<<<<<<< HEAD
 Success.Description=Run if the build status is "Success" or hasn\'t been set yet
 Unstable.Description=Run if the build status is "Unstable"Fixed.Description=Run if the current build is "Success" and the previous build is "Failure" or "Unstable"
 Regression.Description=Run if the current build\'s status is worse than the previous build\'s status
-=======
-Success.Description=Run if the build status is "Success" or hasn't been set yet
-Unstable.Description=Run if the build status is "Unstable"
-Fixed.Description=Run if the current build is "Success" and the previous build is "Failure" or "Unstable"
-Regression.Description=Run if the current build\'s status is worse than the previous build\'s status
-Cleanup.Description=Always run after all other conditions, regardless of build status
->>>>>>> 1effd60a
+Cleanup.Description=Always run after all other conditions, regardless of build status