/*
 * The MIT License
 *
 * Copyright (c) 2016, CloudBees, Inc.
 *
 * Permission is hereby granted, free of charge, to any person obtaining a copy
 * of this software and associated documentation files (the "Software"), to deal
 * in the Software without restriction, including without limitation the rights
 * to use, copy, modify, merge, publish, distribute, sublicense, and/or sell
 * copies of the Software, and to permit persons to whom the Software is
 * furnished to do so, subject to the following conditions:
 *
 * The above copyright notice and this permission notice shall be included in
 * all copies or substantial portions of the Software.
 *
 * THE SOFTWARE IS PROVIDED "AS IS", WITHOUT WARRANTY OF ANY KIND, EXPRESS OR
 * IMPLIED, INCLUDING BUT NOT LIMITED TO THE WARRANTIES OF MERCHANTABILITY,
 * FITNESS FOR A PARTICULAR PURPOSE AND NONINFRINGEMENT. IN NO EVENT SHALL THE
 * AUTHORS OR COPYRIGHT HOLDERS BE LIABLE FOR ANY CLAIM, DAMAGES OR OTHER
 * LIABILITY, WHETHER IN AN ACTION OF CONTRACT, TORT OR OTHERWISE, ARISING FROM,
 * OUT OF OR IN CONNECTION WITH THE SOFTWARE OR THE USE OR OTHER DEALINGS IN
 * THE SOFTWARE.
 */


package org.jenkinsci.plugins.pipeline.modeldefinition.agent.impl

import hudson.model.Result
import org.jenkinsci.plugins.pipeline.modeldefinition.SyntheticStageNames
import org.jenkinsci.plugins.pipeline.modeldefinition.Utils
import org.jenkinsci.plugins.pipeline.modeldefinition.agent.DeclarativeAgent
import org.jenkinsci.plugins.pipeline.modeldefinition.agent.DeclarativeAgentScript
import org.jenkinsci.plugins.workflow.cps.CpsScript

public class DockerPipelineFromDockerfileScript extends DeclarativeAgentScript {

    public DockerPipelineFromDockerfileScript(CpsScript s, DeclarativeAgent a) {
        super(s, a)
    }

    @Override
    public Closure run(Closure body) {
        String targetLabel = declarativeAgent.label
        if (targetLabel == null) {
            targetLabel = script.dockerLabel()?.trim()
        }
        LabelScript labelScript = (LabelScript) Label.DescriptorImpl.instanceForName("label", [label: targetLabel]).getScript(script)
        return labelScript.run {
            def img = null
            if (!Utils.withinAStage()) {
                script.stage(SyntheticStageNames.agentSetup()) {
                    Utils.markSyntheticStage(SyntheticStageNames.agentSetup(), Utils.getSyntheticStageMetadata().pre)
<<<<<<< HEAD
                    img = buildImage().call()
                }
            } else {
                img = buildImage().call()
            }
            if (img != null) {
                img.inside(declarativeAgent.dockerArgs, {
                    body.call()
                })
            }
=======
                    try {
                        buildImage().call()
                    } catch (Exception e) {
                        script.getProperty("currentBuild").result = Result.FAILURE
                        Utils.markStageFailedAndContinued(SyntheticStageNames.agentSetup())
                        throw e
                    }
                }
            } else {
                try {
                    buildImage().call()
                } catch (Exception e) {
                    script.getProperty("currentBuild").result = Result.FAILURE
                    throw e
                }
            }
            try {
                img.inside(declarativeAgent.dockerArgs, {
                    body.call()
                })
            } catch (Exception e) {
                script.getProperty("currentBuild").result = Result.FAILURE
                throw e
            }

>>>>>>> 6f1d9434
        }
    }

    private Closure buildImage() {
        return {
            script.checkout script.scm
            try {
                def hash = Utils.stringToSHA1(script.readFile(declarativeAgent.getDockerfileAsString()))
                def imgName = "${hash}"
                return script.getProperty("docker").build(imgName, "-f ${declarativeAgent.getDockerfileAsString()} .")
            } catch (FileNotFoundException f) {
                script.error("No Dockerfile found at root of repository - failing.")
                return null
            }
        }
    }
}<|MERGE_RESOLUTION|>--- conflicted
+++ resolved
@@ -50,20 +50,8 @@
             if (!Utils.withinAStage()) {
                 script.stage(SyntheticStageNames.agentSetup()) {
                     Utils.markSyntheticStage(SyntheticStageNames.agentSetup(), Utils.getSyntheticStageMetadata().pre)
-<<<<<<< HEAD
-                    img = buildImage().call()
-                }
-            } else {
-                img = buildImage().call()
-            }
-            if (img != null) {
-                img.inside(declarativeAgent.dockerArgs, {
-                    body.call()
-                })
-            }
-=======
                     try {
-                        buildImage().call()
+                        img = buildImage().call()
                     } catch (Exception e) {
                         script.getProperty("currentBuild").result = Result.FAILURE
                         Utils.markStageFailedAndContinued(SyntheticStageNames.agentSetup())
@@ -72,22 +60,23 @@
                 }
             } else {
                 try {
-                    buildImage().call()
+                    img = buildImage().call()
                 } catch (Exception e) {
                     script.getProperty("currentBuild").result = Result.FAILURE
                     throw e
                 }
             }
-            try {
-                img.inside(declarativeAgent.dockerArgs, {
-                    body.call()
-                })
-            } catch (Exception e) {
-                script.getProperty("currentBuild").result = Result.FAILURE
-                throw e
+            if (img != null) {
+                try {
+                    img.inside(declarativeAgent.dockerArgs, {
+                        body.call()
+                    })
+                } catch (Exception e) {
+                    script.getProperty("currentBuild").result = Result.FAILURE
+                    throw e
+                }
             }
 
->>>>>>> 6f1d9434
         }
     }
 
