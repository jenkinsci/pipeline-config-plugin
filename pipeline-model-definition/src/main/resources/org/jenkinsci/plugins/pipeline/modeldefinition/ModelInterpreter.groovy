/*
 * The MIT License
 *
 * Copyright (c) 2016, CloudBees, Inc.
 *
 * Permission is hereby granted, free of charge, to any person obtaining a copy
 * of this software and associated documentation files (the "Software"), to deal
 * in the Software without restriction, including without limitation the rights
 * to use, copy, modify, merge, publish, distribute, sublicense, and/or sell
 * copies of the Software, and to permit persons to whom the Software is
 * furnished to do so, subject to the following conditions:
 *
 * The above copyright notice and this permission notice shall be included in
 * all copies or substantial portions of the Software.
 *
 * THE SOFTWARE IS PROVIDED "AS IS", WITHOUT WARRANTY OF ANY KIND, EXPRESS OR
 * IMPLIED, INCLUDING BUT NOT LIMITED TO THE WARRANTIES OF MERCHANTABILITY,
 * FITNESS FOR A PARTICULAR PURPOSE AND NONINFRINGEMENT. IN NO EVENT SHALL THE
 * AUTHORS OR COPYRIGHT HOLDERS BE LIABLE FOR ANY CLAIM, DAMAGES OR OTHER
 * LIABILITY, WHETHER IN AN ACTION OF CONTRACT, TORT OR OTHERWISE, ARISING FROM,
 * OUT OF OR IN CONNECTION WITH THE SOFTWARE OR THE USE OR OTHER DEALINGS IN
 * THE SOFTWARE.
 */
package org.jenkinsci.plugins.pipeline.modeldefinition

import com.cloudbees.groovy.cps.NonCPS
import com.cloudbees.groovy.cps.impl.CpsClosure
import hudson.FilePath
import hudson.Functions
import hudson.Launcher
import hudson.model.Result
import org.jenkinsci.plugins.pipeline.StageStatus
import org.jenkinsci.plugins.pipeline.modeldefinition.Messages
import org.jenkinsci.plugins.pipeline.modeldefinition.model.*
import org.jenkinsci.plugins.pipeline.modeldefinition.options.DeclarativeOption
import org.jenkinsci.plugins.pipeline.modeldefinition.steps.CredentialWrapper
import org.jenkinsci.plugins.pipeline.modeldefinition.when.DeclarativeStageConditional
import org.jenkinsci.plugins.workflow.cps.CpsScript
import org.jenkinsci.plugins.workflow.job.WorkflowRun
import org.jenkinsci.plugins.workflow.steps.MissingContextVariableException
import org.jenkinsci.plugins.workflow.support.steps.build.RunWrapper

<<<<<<< HEAD
import edu.umd.cs.findbugs.annotations.CheckForNull
import edu.umd.cs.findbugs.annotations.NonNull

import static org.apache.commons.lang.exception.ExceptionUtils.getFullStackTrace

=======
>>>>>>> a2f5d658
/**
 * CPS-transformed code for actually performing the build.
 *
 * WARNING: Avoid using 3rd-party non-Jenkins dependencies (including annotations)
 * in this code, because even if they work in tests, they may not be available at
 * runtime due to class loading differences.
 *
 * @author Andrew Bayer
 */
class ModelInterpreter implements Serializable {
    private CpsScript script

    ModelInterpreter(CpsScript script) {
        this.script = script
    }

    def call(CpsClosure closure) {
        Root root = (Root) closure.call()
        Throwable firstError

        if (root != null) {
            boolean postBuildRun = false

            Utils.updateRunAndJobActions(script, root.astUUID)

            try {
                loadLibraries(root)

                executeProperties(root)

                String restartedStage = Utils.getRestartedStage(script)

                // Entire build, including notifications, runs in the agent.
                inDeclarativeAgent(root, root, root.agent) {
                    withCredentialsBlock(root.environment) {
                        withEnvBlock(root.getEnvVars(script)) {
                            inWrappers(root.options?.wrappers) {
                                // Wipe out the error, since if we get here and it's not null, that means we're retrying
                                // the whole pipeline and don't want firstError to be set.
                                firstError = null
                                toolsBlock(root.tools, root.agent, null) {
                                    firstError = evaluateSequentialStages(root, root.stages, firstError, null, restartedStage, null).call()

                                    // Execute post-build actions now that we've finished all parallel.
                                    try {
                                        postBuildRun = true
                                        executePostBuild(root, firstError)
                                    } catch (Throwable e) {
                                        if (firstError == null) {
                                            firstError = e
                                        }
                                    }
                                }
                                // Throw any error we might have here to make sure that it gets caught and handled by
                                // wrappers.
                                if (firstError != null) {
                                    throw firstError
                                }
                            }
                        }
                    }
                }
            } catch (Throwable e) {
                // Catch any errors that may have been thrown outside of the parallel proper and make sure we set
                // firstError accordingly.
                if (firstError == null) {
                    firstError = e
                }
            } finally {
                // If we hit an exception somewhere *before* we got to parallel, we still need to do post-build tasks.
                if (!postBuildRun) {
                    try {
                        executePostBuild(root, firstError)
                    } catch (Throwable e) {
                        if (firstError == null) {
                            firstError = e
                        }
                    }
                }
            }
            if (firstError != null) {
                throw firstError
            }
        }
    }

    /**
     * Actually execute a closure for a stage, conditional or post action.
     *
     * @param c The closure to execute
     */
    def delegateAndExecute(Closure c) {
        c.delegate = script
        c.resolveStrategy = Closure.DELEGATE_FIRST
        c.call()
    }

    /**
     * Evaluate a list of sequential stages.
     *
     * @param root The root of the Declarative model
     * @param stages The list of stages
     * @param firstError An error that's already occurred earlier in the build. Can be null.
     * @param parent The parent stage for this list of stages. Can be null.
     * @param restartedStageName the name of the stage we're restarting at. Null if this is not a restarted build or this is
     *     called from a nested stage.
     * @param skippedReason Possibly null reason the container for the stages was skipped.
     * @return A closure to execute
     */
    def evaluateSequentialStages(Root root, Stages stages, Throwable firstError, Stage parent, String restartedStageName,
                                 SkippedStageReason skippedReason) {
        return {
            try {
                boolean skippedForRestart = restartedStageName != null
                stages.stages.each { thisStage ->
                    if (skippedForRestart) {
                        // Check if we're skipping for restart but are now on the stage we're supposed to restart on.
                        if (thisStage.name == restartedStageName) {
                            // If so, set skippedForRestart to false, and if the skippedReason is for restart, wipe that out too.
                            skippedForRestart = false
                            if (skippedReason instanceof SkippedStageReason.Restart) {
                                skippedReason = null
                            }
                        } else {
                            // If we skipped for restart and this isn't the restarted name, create a new reason.
                            skippedReason = new SkippedStageReason.Restart(thisStage.name, restartedStageName)
                        }
                    }
                    try {
                        evaluateStage(root, thisStage.agent ?: root.agent, thisStage, firstError, parent, skippedReason).call()
                    } catch (Throwable e) {
                        Utils.markStageFailedAndContinued(thisStage.name)
                        if (firstError == null) {
                            firstError = e
                        }
                    }
                    if (skippedForRestart) {
                        Utils.markStartAndEndNodesInStageAsNotExecuted(thisStage.name)
                    }
                }
            } finally {
                // And finally, run the post stage steps if this was a parallel parent.
                if (skippedReason == null && parent != null &&
                    root.hasSatisfiedConditions(parent.post, script.getProperty("currentBuild"), parent, firstError)) {
                    Utils.logToTaskListener("Post stage")
                    firstError = runPostConditions(parent.post, parent.agent ?: root.agent, firstError, parent.name)
                }
            }

            return firstError
        }
    }

    /**
     * Get the map to pass to the parallel step of nested stages to run in parallel for the given stage.
     *
     * @param root The root of the Declarative model
     * @param parentAgent The parent agent definition. Can be null.
     * @param thisStage The current stage we'll look in for parallel stages
     * @param firstError An error that's already occurred earlier in the build. Can be null.
     * @param skippedReason A possibly null reason this stage, its children, and therefore its grandchildren, will be skipped.
     * @return A map of parallel branch names to closures to pass to the parallel step
     */
    def getParallelStages(Root root, Agent parentAgent, Stage thisStage, Throwable firstError, SkippedStageReason skippedReason) {
        def parallelStages = [:]
        thisStage?.parallel?.stages?.each { content ->
            if (skippedReason != null) {
                parallelStages.put(content.name,
                    evaluateStage(root, parentAgent, content, firstError, thisStage, skippedReason.cloneWithNewStage(content.name)))
            } else {
                parallelStages.put(content.name,
                    evaluateStage(root, thisStage.agent ?: parentAgent, content, firstError, thisStage, null))
            }
        }
        if (!parallelStages.isEmpty() && ( thisStage.failFast || root.options?.options?.get("parallelsAlwaysFailFast") != null) ) {
            parallelStages.put("failFast", true)
        }

        return parallelStages

    }

    /**
     * Evaluate a stage, setting up agent, tools, env, etc, determining any nested stages to execute, skipping
     * if appropriate, etc, actually executing the stage via executeSingleStage, parallel, or evaluateSequentialStages.
     *
     * @param root The root of the Declarative model
     * @param parentAgent The parent agent definition, which can be null
     * @param thisStage The stage we're actually evaluating.
     * @param firstError An error that's already occurred earlier in the build. Can be null.
     * @param parent The possible parent stage, defaults to null.
     * @param skippedReason Possibly null reason this stage's parent, and therefore itself, is skipped.
     * @return
     */
    def evaluateStage(Root root, Agent parentAgent, Stage thisStage, Throwable firstError, Stage parent,
                      SkippedStageReason skippedReason) {
        return {
            script.stage(thisStage.name) {
                try {
                    if (skippedReason != null) {
                        skipStage(root, parentAgent, thisStage, firstError, skippedReason, parent).call()
                    } else if (firstError != null) {
                        skippedReason = new SkippedStageReason.Failure(thisStage.name)
                        skipStage(root, parentAgent, thisStage, firstError, skippedReason, parent).call()
                    } else if (skipUnstable(root.options)) {
                        skippedReason = new SkippedStageReason.Unstable(thisStage.name)
                        skipStage(root, parentAgent, thisStage, firstError, skippedReason, parent).call()
                    } else {
                        // if this a is a matrix generated stage, evaluate the matrix axis values first
                        // These are literals that guaranteed not to depend on other variables
                        // Users will expect them to be available at all times in a particular cell in a matrix.
                        withEnvBlock(thisStage.getMatrixCellEnvVars(script)) {

                            def whenEvaluator = new WhenEvaluator(thisStage.when)

                            if (whenEvaluator.passedOrNotEvaluatedBeforeOptions()) {
                                inWrappers(thisStage.options?.wrappers) {
                                    if (whenEvaluator.passedOrNotEvaluatedBeforeInput()) {
                                        stageInput(thisStage.input) {
                                            if (thisStage?.parallel != null) {
                                                if (whenEvaluator.passedOrNotEvaluated()) {
                                                    withCredentialsBlock(thisStage.environment) {
                                                        withEnvBlock(thisStage.getEnvVars(script)) {
                                                            script.parallel(getParallelStages(root, parentAgent, thisStage, firstError, null))
                                                        }
                                                    }
                                                }
                                            } else {
                                                if (whenEvaluator.passedOrNotEvaluatedBeforeAgent()) {
                                                    inDeclarativeAgent(thisStage, root, thisStage.agent) {
                                                        if (whenEvaluator.passedOrNotEvaluated()) {
                                                            withCredentialsBlock(thisStage.environment) {
                                                                withEnvBlock(thisStage.getEnvVars(script)) {
                                                                    toolsBlock(thisStage.tools, thisStage.agent ?: root.agent, parent?.tools ?: root.tools) {
                                                                        if (thisStage?.stages) {
                                                                            def nestedError = evaluateSequentialStages(root, thisStage.stages, firstError,
                                                                                                                       thisStage, null, null).call()

                                                                            // Propagate any possible error from the sequential stages
                                                                            // as if it were an error thrown directly.
                                                                            if (nestedError != null) {
                                                                                throw nestedError
                                                                            }
                                                                        } else {
                                                                            // Execute the actual stage and potential post-stage actions
                                                                            executeSingleStage(root, thisStage, parentAgent)
                                                                        }
                                                                    }
                                                                }
                                                            }
                                                        }
                                                    }
                                                }
                                            }
                                        }
                                    }
                                }
                            }
                            if (!whenEvaluator.passed) {
                                skippedReason = new SkippedStageReason.When(thisStage.name)
                                skipStage(root, parentAgent, thisStage, firstError, skippedReason, parent).call()
                            }
                        }
                    }
                } catch (Throwable e) {
                    Utils.markStageFailedAndContinued(thisStage.name)
                    if (firstError == null) {
                        firstError = e
                    }
                } finally {
                    // And finally, run the post stage steps if this was a parallel parent.
                    if (skippedReason == null &&
                        root.hasSatisfiedConditions(thisStage.post, script.getProperty("currentBuild"), thisStage, firstError) &&
                            thisStage?.parallel != null) {
                        Utils.logToTaskListener("Post stage")
                        firstError = runPostConditions(thisStage.post, thisStage.agent ?: parentAgent, firstError, thisStage.name)
                    }
                }

                if (firstError != null) {
                    throw firstError
                }
            }
        }
    }

    def stageInput(StageInput input, Closure body) {
        if (input != null) {
            return {
                def submitted = script.input(message: input.message, id: input.id, ok: input.ok, submitter: input.submitter,
                    submitterParameter: input.submitterParameter, parameters: input.parameters)
                if (input.parameters.isEmpty() && input.submitterParameter == null) {
                    // No parameters, so just proceed
                    body.call()
                } else {
                    def inputEnv = []
                    if (submitted instanceof Map) {
                        // Multiple parameters!
                        inputEnv = submitted.collect { k, v -> "${k}=${v}" }
                    } else if (input.submitterParameter != null) {
                        // Single parameter, it's the submitter.
                        inputEnv = ["${input.submitterParameter}=${submitted}"]
                    } else if (input.parameters.size() == 1) {
                        // One defined parameter, so we know its name.
                        inputEnv = ["${input.parameters.first().name}=${submitted}"]
                    }
                    script.withEnv(inputEnv) {
                        body.call()
                    }
                }
            }.call()
        } else {
            return {
                body.call()
            }.call()
        }
    }

    def skipStage(Root root, Agent parentAgent, Stage thisStage, Throwable firstError, SkippedStageReason reason,
                  Stage parentStage) {
        return {
            Utils.logToTaskListener(reason.message)
            Utils.markStageWithTag(thisStage.name, StageStatus.TAG_NAME, reason.stageStatus)
            if (thisStage?.parallel != null) {
                Map<String, Closure> parallelToSkip = getParallelStages(root, parentAgent, thisStage, firstError, reason)
                script.parallel(parallelToSkip)
                if (reason instanceof SkippedStageReason.Restart) {
                    parallelToSkip.keySet().each { k -> Utils.markStartAndEndNodesInStageAsNotExecuted(k) }
                }
            } else if (thisStage?.stages != null) {
                String restartedStage = null
                if (reason instanceof SkippedStageReason.Restart) {
                    restartedStage = reason.restartedStage
                }
                evaluateSequentialStages(root, thisStage.stages, firstError, thisStage, restartedStage, reason).call()
            }
        }
    }

    /**
     * Execute the given body closure while watching for errors that will specifically show up when there's an attempt to
     * run a step that needs a node context but doesn't have one.
     *
     * @param agent The {@link Agent} that applies to this execution. Used to clarify error message.
     * @param inNotifications Whether we're currently in the notifications section, for error message clarification.
     * @param body The closure to call
     * @return The return of the resulting executed closure
     * @throws Exception
     */
    def catchRequiredContextForNode(Agent agent, Closure body) throws Exception {
        return {
            try {
                body.call()
            } catch (MissingContextVariableException e) {
                if (FilePath.class == e.type || Launcher.class == e.type) {
                    if (!agent.hasAgent()) {
                        script.error(Messages.ModelInterpreter_NoNodeContext())
                    } else {
                        throw e
                    }
                } else {
                    throw e
                }
            }
        }.call()
    }

    @Deprecated
    boolean skipUnstable(Options options) {
        return skipUnstable(options?.options)
    }

    boolean skipUnstable(Map<String,DeclarativeOption> options) {
        return script.getProperty("currentBuild").result == "UNSTABLE" &&
            options?.get("skipStagesAfterUnstable") != null
    }

    /**
     * Execute a body closure within a "withEnv" block.
     *
     * @param envVars A map of env vars to closures.
     * @param body The closure to execute
     * @return The return of the resulting executed closure
     */
    def withEnvBlock(Map<String,Closure> envVars, Closure body) {
        if (envVars != null && !envVars.isEmpty()) {
            List<String> evaledEnv = envVars.collect { k, v ->
                try{
                    "${k}=${v.call()}"
                }catch (NullPointerException e) {
                    throw new IllegalArgumentException( Messages.ModelInterpreter_EnvironmentVariableFailed(k) )
                }
            }.findAll { it != null}
            return {
                script.withEnv(evaledEnv) {
                    body.call()
                }
            }.call()
        } else {
            return {
                body.call()
            }.call()
        }
    }

    /**
     * Execute a given closure within a "withCredentials" block.
     *
     * @param environment The environment we're processing from
     * @param body The closure to execute
     * @return The return of the resulting executed closure
     */
    def withCredentialsBlock(Environment environment, Closure body) {
        Map<String,CredentialWrapper> creds = new HashMap<>()

        if (environment != null) {
            try {
                RunWrapper currentBuild = (RunWrapper)script.getProperty("currentBuild")
                Utils.getCredsFromResolver(environment, script).each { k, v ->
                    String id = (String) v.call()
                    CredentialsBindingHandler handler = CredentialsBindingHandler.forId(id, currentBuild.rawBuild)
                    creds.put(k, new CredentialWrapper(id, handler.getWithCredentialsParameters(id)))
                }
            } catch (MissingMethodException e) {
                // This will only happen in a running upgrade situation, so check the legacy approach as well.
                creds.putAll(Utils.getLegacyEnvCredentials(environment))
            }
        }

        if (!creds.isEmpty()) {
            List<Map<String, Object>> parameters = createWithCredentialsParameters(creds)
            return {
                script.withCredentials(parameters) {
                    body.call()
                }
            }.call()
        } else {
            return {
                body.call()
            }.call()
        }
    }

    /**
     * Takes a map of keys to {@link CredentialWrapper}s and generates the proper output for the "withCredentials" block argument.
     * @param credentials A map of keys to {@link CredentialWrapper}s
     * @return A list of string->object maps suitable for passing to "withCredentials"
     */
    @NonCPS
    private List<Map<String, Object>> createWithCredentialsParameters(
<<<<<<< HEAD
            @NonNull Map<String, CredentialWrapper> credentials) {
=======
            Map<String, CredentialWrapper> credentials) {
>>>>>>> a2f5d658
        List<Map<String, Object>> parameters = []
        credentials.each { k, v ->
            v.addParameters(k, parameters)
        }
        parameters
    }

    /**
     * Legacy version to pass the root tools in, rather than directly passing in a tools. Only relevant for in-progress
     * runs.
     * TODO: Delete in 1.4? Or maybe just nuke now.
     */
    @Deprecated
    def toolsBlock(Agent agent, Tools tools, Root root = null, Closure body) {
        return toolsBlock(tools, agent, root?.tools, body)
    }

    /**
     * Executes a given closure in a "withEnv" block after installing the specified tools
     * @param tools The tools configuration we're using
     * @param agent The agent context we're running in
     * @param rootTools The parent level configuration, if we're called within a stage. Can be null.
     * @param body The closure to execute
     * @return The return of the resulting executed closure
     */
    def toolsBlock(Tools tools, Agent agent, Tools rootTools, Closure body) {
        def toolsList = []
        if (tools != null) {
            toolsList = tools.mergeToolEntries(rootTools)
        } else if (rootTools != null) {
            toolsList = rootTools.mergeToolEntries(null)
        }
        // If there's no agent, don't install tools in the first place.
        if (agent.hasAgent() && !toolsList.isEmpty()) {
            def toolEnv = []
            if (!Utils.withinAStage()) {
                script.stage(SyntheticStageNames.toolInstall()) {
                    toolEnv = actualToolsInstall(toolsList)
                }
            } else {
                toolEnv = actualToolsInstall(toolsList)
            }

            return {
                script.withEnv(toolEnv) {
                    body.call()
                }
            }.call()
        } else {
            return {
                body.call()
            }.call()
        }
    }

    def actualToolsInstall(List<List<Object>> toolsList) {
        def toolEnv = []

        toolsList.each { l ->
            String k = l.get(0)
            Closure v = (Closure)l.get(1)
            String toolVer = delegateAndExecute(v)

            script.tool(name: toolVer, type: Tools.typeForKey(k))

            toolEnv.addAll(script.envVarsForTool(toolId: Tools.typeForKey(k), toolVersion: toolVer))
        }

        return toolEnv
    }

    /**
     * Executes the given closure inside a declarative agent block, if appropriate.
     *
     * @param context Either a stage or root object, the context we're running in.
     * @param root The root object for this pipeline
     * @param agent The agent context we're running in
     * @param body The closure to execute
     * @return The return of the resulting executed closure
     */
    def inDeclarativeAgent(Object context, Root root, Agent agent, Closure body) {
        if (agent != null) {
            agent.populateMap((Map<String,Object>)instanceFromClosure(agent.rawClosure, Map.class))
        }
        if (agent == null) {
            def declarativeAgent = root.agent.getDeclarativeAgent(root, root)
            if (declarativeAgent != null && declarativeAgent.reuseRootAgent(root.options?.options ?: [:])) {
                agent = root.agent
            }
        }
        if (agent == null) {
            return {
                body.call()
            }.call()
        } else {
            return agent.getDeclarativeAgent(root, context).getScript(script).run {
                body.call()
            }.call()
        }
    }

    @Deprecated
    def inWrappers(Options options, Closure body) {
        return inWrappers(options?.wrappers, body)
    }

    /**
     * Executes the given closure inside 0 or more wrapper blocks if appropriate
     * @param wrappers A map of wrapper names to wrappers
     * @param body The closure to execute
     * @return The return of the resulting executed closure
     */
    def inWrappers(Map<String,Object> wrappers, Closure body) {
        if (wrappers != null) {
            return {
                recursiveWrappers(wrappers.keySet().toList(), wrappers, body)
            }.call()
        } else {
            return {
                body.call()
            }.call()
        }
    }

    /**
     * Generates and executes a single (or no) wrapper block, recursively calling itself on any remaining wrapper names.
     * @param wrapperNames A list of wrapper names remaining to run
     * @param wrappers The wrappers configuration we're executing in
     * @param body The closure to execute
     * @return The return of the resulting executed closure
     */
    def recursiveWrappers(List<String> wrapperNames, Map<String,Object> wrappers, Closure body) {
        if (wrapperNames.isEmpty()) {
            return {
                body.call()
            }.call()
        } else {
            def thisWrapper = wrapperNames.remove(0)

            def wrapperArgs = wrappers.get(thisWrapper)
            if (wrapperArgs != null) {
                return {
                    script."${thisWrapper}"(wrapperArgs) {
                        recursiveWrappers(wrapperNames, wrappers, body)
                    }
                }.call()
            } else {
                return {
                    script."${thisWrapper}"() {
                        recursiveWrappers(wrapperNames, wrappers, body)
                    }
                }.call()
            }
        }
    }

    /**
     * Executes a single stage and post-stage actions, and returns any error it may have generated.
     *
     * @param root The root context we're running in
     * @param thisStage The stage context we're running in
     * @param parentAgent the possible parent agent we should be running in
     */
    def executeSingleStage(Root root, Stage thisStage, Agent parentAgent) throws Throwable {
        Throwable stageError = null
        try {
            catchRequiredContextForNode(thisStage.agent ?: parentAgent) {
                delegateAndExecute(thisStage.steps.closure)
            }
        } catch (Throwable e) {
            Utils.markStageFailedAndContinued(thisStage.name)
            if (stageError == null) {
                stageError = e
            }
        } finally {
            // And finally, run the post stage steps.
            if (root.hasSatisfiedConditions(thisStage.post, script.getProperty("currentBuild"), thisStage, stageError)) {
                Utils.logToTaskListener("Post stage")
                stageError = runPostConditions(thisStage.post, thisStage.agent ?: parentAgent, stageError, thisStage.name)
            }
        }

        if (stageError != null) {
            throw stageError
        }
    }

    /**
     * Takes a closure that evaluates into a list of instances of a given class, sets that closure to delegate to our
     * CpsScript, calls it, and returns a list of the instances of that class.
     *
     * @param rawClosure
     * @param instanceType
     * @return A list of instances
     */
    private <Z> List<Z> instancesFromClosure(Closure rawClosure, Class<Z> instanceType) {
        rawClosure.delegate = script
        rawClosure.resolveStrategy = Closure.DELEGATE_FIRST

        List<Z> instanceList = []

        rawClosure.call().each { inst ->
            if (instanceType.isInstance(inst)) {
                instanceList.add(instanceType.cast(inst))
            }
        }

        return instanceList
    }

    private <Z> Z instanceFromClosure(Closure rawClosure, Class<Z> instanceType) {
        rawClosure.delegate = script
        rawClosure.resolveStrategy = Closure.DELEGATE_FIRST

        def inst = rawClosure.call()
        if (instanceType.isInstance(inst)) {
            return instanceType.cast(inst)
        }

        return null
    }

    /**
     * Executes the post build actions for this build
     * @param root The root context we're executing in
     */
    def executePostBuild(Root root, Throwable stageError) throws Throwable {
        if (root.hasSatisfiedConditions(root.post, script.getProperty("currentBuild"), root, stageError)) {
            script.stage(SyntheticStageNames.postBuild()) {
                stageError = runPostConditions(root.post, root.agent, stageError)
            }
        }

        if (stageError != null) {
            throw stageError
        }
    }

    /**
     * Actually does the execution of post actions, both post-stage and post-build.
     * @param responder The {@link AbstractBuildConditionResponder} we're pulling conditions from.
     * @param agentContext The {@link Agent} context we're running in.
     * @param stageError Any existing error from earlier parts of the stage we're in, or null.
     * @param stageName Optional - the name of the stage we're running in, so we can mark it as failed if needed.
     * @param context Optional - the context where we're being called
     * @return The stageError, which, if null when passed in and an error is hit, will be set to the first error encountered.
     */
    def runPostConditions(AbstractBuildConditionResponder responder,
                          Agent agentContext,
                          Throwable stageError,
                          String stageName = null) {
        BuildCondition.orderedConditionNames.each { conditionName ->
            RunWrapper runWrapper = script.getProperty("currentBuild")
            String originalResultString = runWrapper.result
            Result originalResult = originalResultString == null ? null : Result.fromString(originalResultString)
            Result logicalResult = BuildCondition.getCombinedResult((WorkflowRun)runWrapper.rawBuild, stageError, stageName)
            try {
                Closure c = responder.closureForSatisfiedCondition(conditionName, runWrapper,
                    stageName, stageError)
                if (c != null) {
                    runWrapper.rawBuild.@result = logicalResult
                    catchRequiredContextForNode(agentContext) {
                        delegateAndExecute(c)
                    }
                }
            } catch (Throwable e) {
                if (stageName != null) {
                    Utils.markStageFailedAndContinued(stageName)
                }
                Utils.logToTaskListener("Error when executing ${conditionName} post condition:")
                Utils.logToTaskListener(Functions.printThrowable(e))
                if (stageError == null) {
                    stageError = e
                }
            } finally {
                Result currentResult = Result.fromString(runWrapper.currentResult);
                // We can't leave the result set because it will interfere with the
                // final build result, so we reset it to the original value unless
                // the actual value changed inside of the post condition.However,
                // if the build result is set to the logical build result manually,
                // then after the post condition it will be set back to the original
                // value. This seems ok since the logical result is the same and so
                // will be reset for any later post conditions.
                if (currentResult == logicalResult && logicalResult != originalResult) {
                    runWrapper.rawBuild.@result = originalResult // Intentionally using .@ to bypass the setter which does not allow nulls.
                }
            }
        }

        return stageError
    }

    /**
     * Load specified libraries.
     *
     * @param root The root context we're running in
     */
    def loadLibraries(Root root) {
        if (root.libraries != null) {
            root.libraries.libs.each { lib ->
                script.library(lib)
            }
        }
    }

    /**
     * Sets any appropriate job properties for this build.
     *
     * @param root The root context we're running in
     */
    def executeProperties(Root root) {
        Utils.updateJobProperties(root.options?.properties, root.triggers?.triggers, root.parameters?.parameters, root.options?.options, script)
    }

    /**
     * Provides convenience methods for the hierarchical evaluation of {@link StageConditionals} (before options, befor input, before agent or default).
     *
     * @author Falko Modler
     */
    private class WhenEvaluator implements Serializable {

        final StageConditionals when
        boolean passed

        WhenEvaluator(StageConditionals when) {
            if (when != null) {
                this.when = when
                this.passed = false
            } else {
                this.when = null
                this.passed = true
            }
        }

        def passedOrNotEvaluatedBeforeOptions() {
            return evaluateWhen(when?.beforeOptions ?: false)
        }

        def passedOrNotEvaluatedBeforeInput() {
            return evaluateWhen(when?.beforeInput ?: false)
        }

        def passedOrNotEvaluatedBeforeAgent() {
            return evaluateWhen(when?.beforeAgent ?: false)
        }

        def passedOrNotEvaluated() {
            return evaluateWhen()
        }

        private evaluateWhen(boolean evaluateNow = true) {
            if (passed || !evaluateNow) {
                return true
            } else {
                // To allow for referencing environment variables that have not yet been declared pre-parse time, we need
                // to actually instantiate the conditional now, via a closure.
                passed = instancesFromClosure(when.rawClosure, DeclarativeStageConditional.class).every {
                    return it?.getScript(script)?.evaluate()
                }
                return passed
            }
        }
    }
}<|MERGE_RESOLUTION|>--- conflicted
+++ resolved
@@ -40,14 +40,6 @@
 import org.jenkinsci.plugins.workflow.steps.MissingContextVariableException
 import org.jenkinsci.plugins.workflow.support.steps.build.RunWrapper
 
-<<<<<<< HEAD
-import edu.umd.cs.findbugs.annotations.CheckForNull
-import edu.umd.cs.findbugs.annotations.NonNull
-
-import static org.apache.commons.lang.exception.ExceptionUtils.getFullStackTrace
-
-=======
->>>>>>> a2f5d658
 /**
  * CPS-transformed code for actually performing the build.
  *
@@ -498,11 +490,7 @@
      */
     @NonCPS
     private List<Map<String, Object>> createWithCredentialsParameters(
-<<<<<<< HEAD
-            @NonNull Map<String, CredentialWrapper> credentials) {
-=======
             Map<String, CredentialWrapper> credentials) {
->>>>>>> a2f5d658
         List<Map<String, Object>> parameters = []
         credentials.each { k, v ->
             v.addParameters(k, parameters)
