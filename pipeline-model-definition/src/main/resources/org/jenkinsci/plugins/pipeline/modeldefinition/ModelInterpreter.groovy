/*
 * The MIT License
 *
 * Copyright (c) 2016, CloudBees, Inc.
 *
 * Permission is hereby granted, free of charge, to any person obtaining a copy
 * of this software and associated documentation files (the "Software"), to deal
 * in the Software without restriction, including without limitation the rights
 * to use, copy, modify, merge, publish, distribute, sublicense, and/or sell
 * copies of the Software, and to permit persons to whom the Software is
 * furnished to do so, subject to the following conditions:
 *
 * The above copyright notice and this permission notice shall be included in
 * all copies or substantial portions of the Software.
 *
 * THE SOFTWARE IS PROVIDED "AS IS", WITHOUT WARRANTY OF ANY KIND, EXPRESS OR
 * IMPLIED, INCLUDING BUT NOT LIMITED TO THE WARRANTIES OF MERCHANTABILITY,
 * FITNESS FOR A PARTICULAR PURPOSE AND NONINFRINGEMENT. IN NO EVENT SHALL THE
 * AUTHORS OR COPYRIGHT HOLDERS BE LIABLE FOR ANY CLAIM, DAMAGES OR OTHER
 * LIABILITY, WHETHER IN AN ACTION OF CONTRACT, TORT OR OTHERWISE, ARISING FROM,
 * OUT OF OR IN CONNECTION WITH THE SOFTWARE OR THE USE OR OTHER DEALINGS IN
 * THE SOFTWARE.
 */
package org.jenkinsci.plugins.pipeline.modeldefinition

import com.cloudbees.groovy.cps.impl.CpsClosure
import hudson.FilePath
import hudson.Launcher
import hudson.model.Result
import org.jenkinsci.plugins.pipeline.modeldefinition.model.Agent
import org.jenkinsci.plugins.pipeline.modeldefinition.model.Root
import org.jenkinsci.plugins.pipeline.modeldefinition.model.Stage
import org.jenkinsci.plugins.pipeline.modeldefinition.model.Tools
import org.jenkinsci.plugins.pipeline.modeldefinition.model.Wrappers
import org.jenkinsci.plugins.workflow.cps.CpsScript
import org.jenkinsci.plugins.workflow.steps.MissingContextVariableException

/**
 * CPS-transformed code for actually performing the build.
 *
 * @author Andrew Bayer
 */
public class ModelInterpreter implements Serializable {
    private CpsScript script

    public ModelInterpreter(CpsScript script) {
        this.script = script
    }

    def call(CpsClosure closure) {
        // Attach the stages model to the run for introspection etc.
        Utils.attachExecutionModel(script)

        ClosureModelTranslator m = new ClosureModelTranslator(Root.class, script)

        closure.delegate = m
        closure.resolveStrategy = Closure.DELEGATE_FIRST
        closure.call()

        Root root = m.toNestedModel()
        Throwable firstError

        if (root != null) {
            def jobProps = []

            if (root.jobProperties != null) {
                jobProps.addAll(root.jobProperties.properties)
            }
            if (root.triggers != null) {
                jobProps.add(script.pipelineTriggers(root.triggers.triggers))
            }
            if (root.parameters != null) {
                jobProps.add(script.parameters(root.parameters.parameters))
            }
            if (!jobProps.isEmpty()) {
                script.properties(jobProps)
            }

            // Entire build, including notifications, runs in the withEnv.
            withEnvBlock(root.getEnvVars()) {
                inWrappers(root.wrappers) {
                    // Stage execution and post-build actions run in try/catch blocks, so we still run post-build actions
                    // even if the build fails, and we still send notifications if the build and/or post-build actions fail.
                    // We save the caught error, if any, for throwing at the end of the build.
                    inDeclarativeAgent(root.agent) {
                        toolsBlock(root.agent, root.tools) {
                            // If we have an agent and script.scm isn't null, run checkout scm
                            if (root.agent.hasAgent() && Utils.hasScmContext(script)) {
                                script.stage(StageTagsMetadata.checkout()) {
                                    Utils.markSyntheticStage(StageTagsMetadata.checkout(), StageTagsMetadata.SYNTHETIC_PRE)
                                    script.checkout script.scm
                                }
                            }

                            for (int i = 0; i < root.stages.getStages().size(); i++) {
                                Stage thisStage = root.stages.getStages().get(i)

<<<<<<< HEAD
                                script.stage(thisStage.name) {
                                    withEnvBlock(thisStage.getEnvVars()) {
                                        if (firstError == null) {
                                            inDeclarativeAgent(thisStage.agent) {
                                                toolsBlock(thisStage.agent ?: root.agent, thisStage.tools) {
                                                    try {
                                                        catchRequiredContextForNode(root.agent) {
                                                            setUpDelegate(thisStage.steps.closure).call()
                                                        }.call()
                                                    } catch (Exception e) {
                                                        script.echo "Error in stages execution: ${e.getMessage()}"
                                                        script.getProperty("currentBuild").result = Result.FAILURE
                                                        if (firstError == null) {
                                                            firstError = e
                                                        }
                                                    } finally {
                                                        // And finally, run the post stage steps.
                                                        List<Closure> postClosures = thisStage.satisfiedPostStageConditions(root, script.getProperty("currentBuild"))
                                                        catchRequiredContextForNode(thisStage.agent != null ? thisStage.agent : root.agent, false) {
                                                            if (postClosures.size() > 0) {
                                                                script.echo("Post stage")
                                                                //TODO should this be a nested stage instead?
                                                                try {
                                                                    for (int ni = 0; ni < postClosures.size(); ni++) {
                                                                        setUpDelegate(postClosures.get(ni)).call()
                                                                    }
                                                                } catch (Exception e) {
                                                                    script.echo "Error in stage post: ${e.getMessage()}"
                                                                    script.getProperty("currentBuild").result = Result.FAILURE
                                                                    if (firstError == null) {
                                                                        firstError = e
=======
                                runStageOrNot(thisStage, firstError) {
                                    script.stage(thisStage.name) {
                                        withEnvBlock(thisStage.getEnvVars()) {
                                            if (firstError == null) {
                                                inDeclarativeAgent(thisStage.agent) {
                                                    toolsBlock(thisStage.agent ?: root.agent, thisStage.tools) {
                                                        try {
                                                            catchRequiredContextForNode(root.agent) {
                                                                setUpDelegate(thisStage.steps.closure).call()
                                                            }.call()
                                                        } catch (Exception e) {
                                                            script.echo "Error in stages execution: ${e.getMessage()}"
                                                            script.getProperty("currentBuild").result = Result.FAILURE
                                                            if (firstError == null) {
                                                                firstError = e
                                                            }
                                                        } finally {
                                                            // And finally, run the post stage steps.
                                                            List<Closure> postClosures = thisStage.satisfiedPostStageConditions(root, script.getProperty("currentBuild"))
                                                            catchRequiredContextForNode(thisStage.agent != null ? thisStage.agent : root.agent, false) {
                                                                if (postClosures.size() > 0) {
                                                                    script.echo("Post stage")
                                                                    //TODO should this be a nested stage instead?
                                                                    try {
                                                                        for (int ni = 0; ni < postClosures.size(); ni++) {
                                                                            setUpDelegate(postClosures.get(ni)).call()
                                                                        }
                                                                    } catch (Exception e) {
                                                                        script.echo "Error in stage post: ${e.getMessage()}"
                                                                        script.getProperty("currentBuild").result = Result.FAILURE
                                                                        if (firstError == null) {
                                                                            firstError = e
                                                                        }
>>>>>>> ec6f0ea9
                                                                    }
                                                                }
                                                            }.call()
                                                        }
                                                    }.call()
                                                }.call()
<<<<<<< HEAD
                                            }.call()
                                        } else {
                                            Utils.markStageSkippedForFailure(thisStage.name)
                                        }
                                    }.call()
                                }
=======
                                            }
                                        }.call()
                                    }
                                }.call()
>>>>>>> ec6f0ea9
                            }
                            try {
                                catchRequiredContextForNode(root.agent) {
                                    List<Closure> postBuildClosures = root.satisfiedPostBuilds(script.getProperty("currentBuild"))
                                    if (postBuildClosures.size() > 0) {
                                        script.stage(StageTagsMetadata.postBuild()) {
                                            Utils.markSyntheticStage(StageTagsMetadata.postBuild(), StageTagsMetadata.SYNTHETIC_POST)
                                            for (int i = 0; i < postBuildClosures.size(); i++) {
                                                setUpDelegate(postBuildClosures.get(i)).call()
                                            }
                                        }
                                    }
                                }.call()
                            } catch (Exception e) {
                                script.echo "Error in postBuild execution: ${e.getMessage()}"
                                script.getProperty("currentBuild").result = Result.FAILURE
                                if (firstError == null) {
                                    firstError = e
                                }
                            }
                        }.call()
                    }.call()

                    try {
                        // And finally, run the notifications.
                        List<Closure> notificationClosures = root.satisfiedNotifications(script.getProperty("currentBuild"))

                        catchRequiredContextForNode(root.agent, true) {
                            if (notificationClosures.size() > 0) {
                                script.stage("Notifications") {
                                    for (int i = 0; i < notificationClosures.size(); i++) {
                                        setUpDelegate(notificationClosures.get(i)).call()
                                    }
                                }
                            }
                        }.call()
                    } catch (Exception e) {
                        script.echo "Error in notifications execution: ${e.getMessage()}"
                        script.getProperty("currentBuild").result = Result.FAILURE
                        if (firstError == null) {
                            firstError = e
                        }
                    }
                }.call()

            }.call()

            if (firstError != null) {
                throw firstError
            }
        }
    }

    Closure setUpDelegate(Closure c) {
        c.delegate = script
        c.resolveStrategy = Closure.DELEGATE_FIRST
        return c
    }

    def catchRequiredContextForNode(Agent agent, boolean inNotifications = false, Closure body) throws Exception {
        return {
            try {
                body.call()
            } catch (MissingContextVariableException e) {
                if (FilePath.class.equals(e.type) || Launcher.class.equals(e.type)) {
                    if (inNotifications) {
                        script.error("Attempted to execute a notification step that requires a node context. Notifications do not run inside a 'node { ... }' block.")
                    } else if (!agent.hasAgent()) {
                        script.error("Attempted to execute a step that requires a node context while 'agent none' was specified. " +
                            "Be sure to specify your own 'node { ... }' blocks when using 'agent none'.")
                    } else {
                        throw e
                    }
                } else {
                    throw e
                }
            }
        }
    }

    def withEnvBlock(List<String> envVars, Closure body) {
        if (envVars != null && !envVars.isEmpty()) {
            return {
                script.withEnv(envVars) {
                    body.call()
                }
            }
        } else {
            return {
                body.call()
            }
        }
    }

    def toolsBlock(Agent agent, Tools tools, Closure body) {
        // If there's no agent, don't install tools in the first place.
        if (agent.hasAgent() && tools != null) {
            def toolEnv = []
            def toolsList = tools.getToolEntries()
            if (!Utils.withinAStage()) {
                script.stage(StageTagsMetadata.toolInstall()) {
                    Utils.markSyntheticStage(StageTagsMetadata.toolInstall(), StageTagsMetadata.SYNTHETIC_PRE)
                    toolEnv = actualToolsInstall(toolsList)
                }
            } else {
                toolEnv = actualToolsInstall(toolsList)
            }
            return {
                script.withEnv(toolEnv) {
                    body.call()
                }
            }
        } else {
            return {
                body.call()
            }
        }
    }


    def actualToolsInstall(List<List<Object>> toolsList) {
        def toolEnv = []
        for (int i = 0; i < toolsList.size(); i++) {
            def entry = toolsList.get(i)
            String k = entry.get(0)
            String v = entry.get(1)

            String toolPath = script.tool(name: v, type: Tools.typeForKey(k))

            toolEnv.addAll(script.envVarsForTool(toolId: Tools.typeForKey(k), toolVersion: v))
        }

        return toolEnv
    }

    def inDeclarativeAgent(Agent agent, Closure body) {
        if (agent == null) {
            return {
                body.call()
            }
        } else {
            return agent.getDeclarativeAgent().getScript(script).run {
                body.call()
            }
        }
    }

    def inWrappers(Wrappers wrappers, Closure body) {
        if (wrappers != null) {
            return {
                recursiveWrappers(wrappers.keySet().toList(), wrappers, body).call()
            }
        } else {
            return {
                body.call()
            }
        }
    }

    def recursiveWrappers(List<String> wrapperNames, Wrappers wrappers, Closure body) {
        if (wrapperNames.isEmpty()) {
            return {
                body.call()
            }
        } else {
            def thisWrapper = wrapperNames.remove(0)

            def wrapperArgs = wrappers.get(thisWrapper)
            if (wrapperArgs != null) {
                return {
                    script."${thisWrapper}"(wrapperArgs) {
                        recursiveWrappers(wrapperNames, wrappers, body).call()
                    }
                }
            } else {
                return {
                    script."${thisWrapper}"() {
                        recursiveWrappers(wrapperNames, wrappers, body).call()
                    }
                }
            }
        }
    }

    def runStageOrNot(Stage stage, Throwable firstError, Closure body) {
        if (stage.when != null && firstError == null) {
            return {
                if (setUpDelegate(stage.when.closure).call()) {
                    body.call()
                }
            }
        } else {
            return {
                body.call()
            }
        }
    }
}<|MERGE_RESOLUTION|>--- conflicted
+++ resolved
@@ -95,39 +95,6 @@
                             for (int i = 0; i < root.stages.getStages().size(); i++) {
                                 Stage thisStage = root.stages.getStages().get(i)
 
-<<<<<<< HEAD
-                                script.stage(thisStage.name) {
-                                    withEnvBlock(thisStage.getEnvVars()) {
-                                        if (firstError == null) {
-                                            inDeclarativeAgent(thisStage.agent) {
-                                                toolsBlock(thisStage.agent ?: root.agent, thisStage.tools) {
-                                                    try {
-                                                        catchRequiredContextForNode(root.agent) {
-                                                            setUpDelegate(thisStage.steps.closure).call()
-                                                        }.call()
-                                                    } catch (Exception e) {
-                                                        script.echo "Error in stages execution: ${e.getMessage()}"
-                                                        script.getProperty("currentBuild").result = Result.FAILURE
-                                                        if (firstError == null) {
-                                                            firstError = e
-                                                        }
-                                                    } finally {
-                                                        // And finally, run the post stage steps.
-                                                        List<Closure> postClosures = thisStage.satisfiedPostStageConditions(root, script.getProperty("currentBuild"))
-                                                        catchRequiredContextForNode(thisStage.agent != null ? thisStage.agent : root.agent, false) {
-                                                            if (postClosures.size() > 0) {
-                                                                script.echo("Post stage")
-                                                                //TODO should this be a nested stage instead?
-                                                                try {
-                                                                    for (int ni = 0; ni < postClosures.size(); ni++) {
-                                                                        setUpDelegate(postClosures.get(ni)).call()
-                                                                    }
-                                                                } catch (Exception e) {
-                                                                    script.echo "Error in stage post: ${e.getMessage()}"
-                                                                    script.getProperty("currentBuild").result = Result.FAILURE
-                                                                    if (firstError == null) {
-                                                                        firstError = e
-=======
                                 runStageOrNot(thisStage, firstError) {
                                     script.stage(thisStage.name) {
                                         withEnvBlock(thisStage.getEnvVars()) {
@@ -161,26 +128,18 @@
                                                                         if (firstError == null) {
                                                                             firstError = e
                                                                         }
->>>>>>> ec6f0ea9
                                                                     }
                                                                 }
                                                             }.call()
                                                         }
                                                     }.call()
                                                 }.call()
-<<<<<<< HEAD
-                                            }.call()
-                                        } else {
-                                            Utils.markStageSkippedForFailure(thisStage.name)
-                                        }
-                                    }.call()
-                                }
-=======
+                                            } else {
+                                                Utils.markStageSkippedForFailure(thisStage.name)
                                             }
                                         }.call()
                                     }
                                 }.call()
->>>>>>> ec6f0ea9
                             }
                             try {
                                 catchRequiredContextForNode(root.agent) {
