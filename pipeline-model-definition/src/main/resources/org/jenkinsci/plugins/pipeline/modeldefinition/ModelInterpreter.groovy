--- conflicted
+++ resolved
@@ -70,26 +70,6 @@
                     // even if the build fails, and we still send notifications if the build and/or post-build actions fail.
                     // We save the caught error, if any, for throwing at the end of the build.
                     inDeclarativeAgent(root.agent) {
-<<<<<<< HEAD
-                        toolsBlock(root.agent, root.tools) {
-                            // If we have an agent and script.scm isn't null, run checkout scm
-                            if (root.agent.hasAgent() && Utils.hasScmContext(script)) {
-                                script.checkout script.scm
-                            }
-
-                            for (int i = 0; i < root.stages.getStages().size(); i++) {
-                                Stage thisStage = root.stages.getStages().get(i)
-
-                                runStageOrNot(thisStage, firstError) {
-                                    script.stage(thisStage.name) {
-                                        withEnvBlock(thisStage.getEnvVars()) {
-                                            if (firstError == null) {
-                                                inDeclarativeAgent(thisStage.agent) {
-                                                    toolsBlock(thisStage.agent ?: root.agent, thisStage.tools) {
-                                                        // Execute the actual stage and potential post-stage actions
-                                                        firstError = executeSingleStage(root, thisStage, firstError)
-                                                    }
-=======
                         withCredentialsBlock(root.getEnvCredentials()) {
                             toolsBlock(root.agent, root.tools) {
                                 // If we have an agent and script.scm isn't null, run checkout scm
@@ -107,87 +87,26 @@
                                                     inDeclarativeAgent(thisStage.agent) {
                                                         withCredentialsBlock(thisStage.getEnvCredentials()) {
                                                             toolsBlock(thisStage.agent ?: root.agent, thisStage.tools) {
-                                                                try {
-                                                                    catchRequiredContextForNode(root.agent) {
-                                                                        setUpDelegate(thisStage.steps.closure).call()
-                                                                    }.call()
-                                                                } catch (Exception e) {
-                                                                    script.echo "Error in stages execution: ${e.getMessage()}"
-                                                                    script.getProperty("currentBuild").result = Result.FAILURE
-                                                                    if (firstError == null) {
-                                                                        firstError = e
-                                                                    }
-                                                                } finally {
-                                                                    // And finally, run the post stage steps.
-                                                                    List<Closure> postClosures = thisStage.satisfiedPostStageConditions(root, script.getProperty("currentBuild"))
-                                                                    catchRequiredContextForNode(thisStage.agent != null ? thisStage.agent : root.agent, false) {
-                                                                        if (postClosures.size() > 0) {
-                                                                            script.echo("Post stage")
-                                                                            //TODO should this be a nested stage instead?
-                                                                            try {
-                                                                                for (int ni = 0; ni < postClosures.size(); ni++) {
-                                                                                    setUpDelegate(postClosures.get(ni)).call()
-                                                                                }
-                                                                            } catch (Exception e) {
-                                                                                script.echo "Error in stage post: ${e.getMessage()}"
-                                                                                script.getProperty("currentBuild").result = Result.FAILURE
-                                                                                if (firstError == null) {
-                                                                                    firstError = e
-                                                                                }
-                                                                            }
-                                                                        }
-                                                                    }.call()
-                                                                }
-                                                            }.call()
-                                                        }.call()
-                                                    }.call()
-                                                }
-                                            }.call()
-                                        }
-                                    }.call()
-                                }
-
-                                try {
-                                    catchRequiredContextForNode(root.agent) {
-                                        List<Closure> postBuildClosures = root.satisfiedPostBuilds(script.getProperty("currentBuild"))
-                                        if (postBuildClosures.size() > 0) {
-                                            script.stage("Post Build Actions") {
-                                                for (int i = 0; i < postBuildClosures.size(); i++) {
-                                                    setUpDelegate(postBuildClosures.get(i)).call()
->>>>>>> f4e86644
+                                                                // Execute the actual stage and potential post-stage actions
+                                                                firstError = executeSingleStage(root, thisStage, firstError)
+                                                            }
+                                                        }
+                                                    }
                                                 }
                                             }
                                         }
-                                    }.call()
-                                } catch (Exception e) {
-                                    script.echo "Error in postBuild execution: ${e.getMessage()}"
-                                    script.getProperty("currentBuild").result = Result.FAILURE
-                                    if (firstError == null) {
-                                        firstError = e
                                     }
                                 }
-<<<<<<< HEAD
+
+                                // Execute post-build actions now that we've finished all stages.
+                                firstError = executePostBuild(root, firstError)
                             }
-=======
-                            }.call()
-                        }.call()
-                    }.call()
->>>>>>> f4e86644
-
-                            // Execute post-build actions now that we've finished all stages.
-                            firstError = executePostBuild(root, firstError)
-                        }
-                    }
-<<<<<<< HEAD
-
+                        }
+                    }
                     // Execute notifications now that we've gotten past post-build and left the node.
                     firstError = executeNotifications(root, firstError)
                 }
             }
-=======
-                }.call()
-            }.call()
->>>>>>> f4e86644
 
             if (firstError != null) {
                 throw firstError
@@ -244,11 +163,11 @@
                 script.withCredentials(parameters) {
                     body.call()
                 }
-            }
-        } else {
-            return {
-                body.call()
-            }
+            }.call()
+        } else {
+            return {
+                body.call()
+            }.call()
         }
     }
 
