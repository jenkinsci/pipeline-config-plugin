/*
 * The MIT License
 *
 * Copyright (c) 2016, CloudBees, Inc.
 *
 * Permission is hereby granted, free of charge, to any person obtaining a copy
 * of this software and associated documentation files (the "Software"), to deal
 * in the Software without restriction, including without limitation the rights
 * to use, copy, modify, merge, publish, distribute, sublicense, and/or sell
 * copies of the Software, and to permit persons to whom the Software is
 * furnished to do so, subject to the following conditions:
 *
 * The above copyright notice and this permission notice shall be included in
 * all copies or substantial portions of the Software.
 *
 * THE SOFTWARE IS PROVIDED "AS IS", WITHOUT WARRANTY OF ANY KIND, EXPRESS OR
 * IMPLIED, INCLUDING BUT NOT LIMITED TO THE WARRANTIES OF MERCHANTABILITY,
 * FITNESS FOR A PARTICULAR PURPOSE AND NONINFRINGEMENT. IN NO EVENT SHALL THE
 * AUTHORS OR COPYRIGHT HOLDERS BE LIABLE FOR ANY CLAIM, DAMAGES OR OTHER
 * LIABILITY, WHETHER IN AN ACTION OF CONTRACT, TORT OR OTHERWISE, ARISING FROM,
 * OUT OF OR IN CONNECTION WITH THE SOFTWARE OR THE USE OR OTHER DEALINGS IN
 * THE SOFTWARE.
 */
package org.jenkinsci.plugins.pipeline.modeldefinition

import com.cloudbees.groovy.cps.NonCPS
import com.cloudbees.groovy.cps.impl.CpsClosure
import hudson.FilePath
import hudson.Launcher
import hudson.model.Result
import org.jenkinsci.plugins.pipeline.modeldefinition.model.*
import org.jenkinsci.plugins.pipeline.modeldefinition.steps.CredentialWrapper
import org.jenkinsci.plugins.pipeline.modeldefinition.when.DeclarativeStageConditional
import org.jenkinsci.plugins.workflow.cps.CpsScript
import org.jenkinsci.plugins.workflow.steps.MissingContextVariableException
import org.jenkinsci.plugins.workflow.support.steps.build.RunWrapper

import javax.annotation.CheckForNull
import javax.annotation.Nonnull

/**
 * CPS-transformed code for actually performing the build.
 *
 * @author Andrew Bayer
 */
class ModelInterpreter implements Serializable {
    private CpsScript script

    ModelInterpreter(CpsScript script) {
        this.script = script
    }

    def call(CpsClosure closure) {
        Root root = (Root) closure.call()
        Throwable firstError

        if (root != null) {
            boolean postBuildRun = false

            Utils.updateRunAndJobActions(script, root.astUUID)

            try {
                loadLibraries(root)

                executeProperties(root)

                // Entire build, including notifications, runs in the agent.
                inDeclarativeAgent(root, root, root.agent) {
                    withCredentialsBlock(root.environment) {
                        withEnvBlock(root.getEnvVars(script)) {
                            inWrappers(root.options) {
                                toolsBlock(root.tools, root.agent, null) {
                                    firstError = evaluateSequentialStages(root, root.stages, firstError, null).call()

                                    // Execute post-build actions now that we've finished all parallel.
                                    try {
                                        postBuildRun = true
                                        executePostBuild(root)
                                    } catch (Exception e) {
                                        if (firstError == null) {
                                            firstError = e
                                        }
                                    }
                                }
                                // Throw any error we might have here to make sure that it gets caught and handled by
                                // wrappers.
                                if (firstError != null) {
                                    throw firstError
                                }
                            }
                        }
                    }
                }
            } catch (Exception e) {
                // Catch any errors that may have been thrown outside of the parallel proper and make sure we set
                // firstError accordingly.
                if (firstError == null) {
                    firstError = e
                }
            } finally {
                // If we hit an exception somewhere *before* we got to parallel, we still need to do post-build tasks.
                if (!postBuildRun) {
                    try {
                        executePostBuild(root)
                    } catch (Exception e) {
                        if (firstError == null) {
                            firstError = e
                        }
                    }
                }
            }
            if (firstError != null) {
                throw firstError
            }
        }
    }

    /**
     * Actually execute a closure for a stage, conditional or post action.
     *
     * @param c The closure to execute
     */
    def delegateAndExecute(Closure c) {
        c.delegate = script
        c.resolveStrategy = Closure.DELEGATE_FIRST
        c.call()
    }

    /**
     * Evaluate a list of sequential stages.
     *
     * @param root The root of the Declarative model
     * @param stages The list of stages
     * @param firstError An error that's already occurred earlier in the build. Can be null.
     * @param parent The parent stage for this list of stages. Can be null.
     * @return A closure to execute
     */
    def evaluateSequentialStages(Root root, Stages stages, Throwable firstError, Stage parent) {
        return {
            stages.stages.each { thisStage ->
                try {
                    evaluateStage(root, thisStage.agent ?: root.agent, thisStage, firstError, parent).call()
                } catch (Exception e) {
                    script.getProperty("currentBuild").result = Utils.getResultFromException(e)
                    Utils.markStageFailedAndContinued(thisStage.name)
                    if (firstError == null) {
                        firstError = e
                    }
                }
            }

            return firstError
        }
    }

    /**
     * Get the map to pass to the parallel step of nested stages to run in parallel for the given stage.
     *
     * @param root The root of the Declarative model
     * @param parentAgent The parent agent definition, which can be null
     * @param thisStage The current stage we'll look in for parallel stages
     * @param firstError An error that's already occurred earlier in the build. Can be null.
     * @param skippedForFailure True if thisStage is already skipped for failure
     * @param skippedForUnstable True if thisStage is already skipped for unstable
     * @param skippedForWhen True if thisStage is already skipped for a failed when condition
     * @return A map of parallel branch names to closures to pass to the parallel step
     */
    def getParallelStages(Root root, Agent parentAgent, Stage thisStage, Throwable firstError, boolean skippedForFailure,
                          boolean skippedForUnstable, boolean skippedForWhen) {
        def parallelStages = [:]
        thisStage?.parallelContent?.each { content ->
            if (skippedForFailure) {
                parallelStages.put(content.name, {
                    script.stage(content.name) {
                        Utils.logToTaskListener("Stage '${content.name}' skipped due to earlier failure(s)")
                        Utils.markStageSkippedForFailure(content.name)
                        if (content.stages != null) {
                            evaluateStage(root, thisStage.agent ?: parentAgent, content, firstError, thisStage).call()
                        }
                    }
                })
            } else if (skippedForUnstable) {
                parallelStages.put(content.name, {
                    script.stage(content.name) {
                        Utils.logToTaskListener("Stage '${content.name}' skipped due to earlier stage(s) marking the build as unstable")
                        Utils.markStageSkippedForUnstable(content.name)
                        if (content.stages != null) {
                            evaluateStage(root, thisStage.agent ?: parentAgent, content, firstError, thisStage).call()
                        }
                    }
                })
            } else if (skippedForWhen) {
                parallelStages.put(content.name, {
                    script.stage(content.name) {
                        Utils.logToTaskListener("Stage '${content.name}' skipped due to when conditional")
                        Utils.markStageSkippedForConditional(content.name)
                        if (content.stages != null) {
                            evaluateStage(root, thisStage.agent ?: parentAgent, content, firstError, thisStage).call()
                        }
                    }
                })
            } else {
                parallelStages.put(content.name,
                    evaluateStage(root, thisStage.agent ?: parentAgent, content, firstError, thisStage))
            }
        }
        if (!parallelStages.isEmpty() && thisStage.failFast) {
            parallelStages.put("failFast", thisStage.failFast)
        }

        return parallelStages

    }

    /**
     * Evaluate a stage, setting up agent, tools, env, etc, determining any nested stages to execute, skipping
     * if appropriate, etc, actually executing the stage via executeSingleStage, parallel, or evaluateSequentialStages.
     *
     * @param root The root of the Declarative model
     * @param parentAgent The parent agent definition, which can be null
     * @param thisStage The stage we're actually evaluating.
     * @param firstError An error that's already occurred earlier in the build. Can be null.
     * @param parent The possible parent stage, defaults to null.
     * @return
     */
    def evaluateStage(Root root, Agent parentAgent, Stage thisStage, Throwable firstError,
                      Stage parent = null) {
        return {
            def isSkipped = false
            def thisError = null
            def isSkipped = false
            
            script.stage(thisStage.name) {
                try {
                    if (firstError != null) {
                        Utils.logToTaskListener("Stage '${thisStage.name}' skipped due to earlier failure(s)")
                        Utils.markStageSkippedForFailure(thisStage.name)
                        isSkipped = true
<<<<<<< HEAD
                        if (thisStage?.parallelContent) {
                            script.parallel(getParallelStages(root, parentAgent, thisStage, firstError, true, false, false))
=======
                        if (thisStage.parallel != null) {
                            script.parallel(getParallelStages(root, parentAgent, thisStage, firstError, parentStage, true, false, false))
>>>>>>> 32c5e417
                        }
                    } else if (skipUnstable(root.options)) {
                        Utils.logToTaskListener("Stage '${thisStage.name}' skipped due to earlier stage(s) marking the build as unstable")
                        Utils.markStageSkippedForUnstable(thisStage.name)
                        isSkipped = true
<<<<<<< HEAD
                        if (thisStage?.parallelContent) {
                            script.parallel(getParallelStages(root, parentAgent, thisStage, firstError, false, true, false))
=======
                        if (thisStage.parallel != null) {
                            script.parallel(getParallelStages(root, parentAgent, thisStage, firstError, parentStage, false, true, false))
>>>>>>> 32c5e417
                        }
                    } else {
                        if (thisStage?.parallelContent) {
                            if (evaluateWhen(thisStage.when)) {
                                withCredentialsBlock(thisStage.environment) {
                                    withEnvBlock(thisStage.getEnvVars(script)) {
                                        script.parallel(getParallelStages(root, parentAgent, thisStage, firstError, false, false, false))
                                    }
                                }
                            } else {
                                Utils.logToTaskListener("Stage '${thisStage.name}' skipped due to when conditional")
                                Utils.markStageSkippedForConditional(thisStage.name)
                                isSkipped = true
<<<<<<< HEAD
                                script.parallel(getParallelStages(root, parentAgent, thisStage, firstError, false, false, true))
=======
                                script.parallel(getParallelStages(root, parentAgent, thisStage, firstError, parentStage, false, false, true))
>>>>>>> 32c5e417
                            }
                        } else {
                            inDeclarativeAgent(thisStage, root, thisStage.agent) {
                                if (evaluateWhen(thisStage.when)) {
                                    withCredentialsBlock(thisStage.environment) {
                                        withEnvBlock(thisStage.getEnvVars(script)) {
                                            toolsBlock(thisStage.tools, thisStage.agent ?: root.agent, parent?.tools ?: root.tools) {
                                                if (thisStage.stages != null) {
                                                    evaluateSequentialStages(root, thisStage.stages, firstError, thisStage).call()
                                                } else {
                                                    // Execute the actual stage and potential post-stage actions
                                                    executeSingleStage(root, thisStage, parentAgent)
                                                }
                                            }
                                        }
                                    }
                                } else {
                                    Utils.logToTaskListener("Stage '${thisStage.name}' skipped due to when conditional")
                                    Utils.markStageSkippedForConditional(thisStage.name)
                                    isSkipped = true
                                }
                            }
                        }
                    }
                } catch (Exception e) {
                    script.getProperty("currentBuild").result = Result.FAILURE
                    Utils.markStageFailedAndContinued(thisStage.name)
                    if (firstError == null) {
                        firstError = e
                    }
                    thisError = e
                } finally {
                    // And finally, run the post stage steps if this was a parallel parent.
<<<<<<< HEAD
                    if (!isSkipped && root.hasSatisfiedConditions(thisStage.post, script.getProperty("currentBuild")) &&
                        (thisStage?.parallelContent || thisStage?.stages)) {
=======
                    if (!isSkipped && thisStage.parallel != null && root.hasSatisfiedConditions(thisStage.post, script.getProperty("currentBuild"))) {
>>>>>>> 32c5e417
                        Utils.logToTaskListener("Post stage")
                        firstError = runPostConditions(thisStage.post, thisStage.agent ?: parentAgent, firstError, thisStage.name)
                    }
                }

                if (firstError != null) {
                    throw firstError
                }
            }
        }
    }

    /**
     * Execute the given body closure while watching for errors that will specifically show up when there's an attempt to
     * run a step that needs a node context but doesn't have one.
     *
     * @param agent The {@link Agent} that applies to this execution. Used to clarify error message.
     * @param inNotifications Whether we're currently in the notifications section, for error message clarification.
     * @param body The closure to call
     * @return The return of the resulting executed closure
     * @throws Exception
     */
    def catchRequiredContextForNode(Agent agent, Closure body) throws Exception {
        return {
            try {
                body.call()
            } catch (MissingContextVariableException e) {
                if (FilePath.class == e.type || Launcher.class == e.type) {
                    if (!agent.hasAgent()) {
                        script.error(Messages.ModelInterpreter_NoNodeContext())
                    } else {
                        throw e
                    }
                } else {
                    throw e
                }
            }
        }.call()
    }

    boolean skipUnstable(Options options) {
        return script.getProperty("currentBuild").result == "UNSTABLE" &&
            options?.options?.get("skipStagesAfterUnstable") != null
    }

    /**
     * Execute a body closure within a "withEnv" block.
     *
     * @param envVars A map of env vars to closures.
     * @param body The closure to execute
     * @return The return of the resulting executed closure
     */
    def withEnvBlock(Map<String,Closure> envVars, Closure body) {
        if (envVars != null && !envVars.isEmpty()) {
            List<String> evaledEnv = envVars.collect { k, v ->
                "${k}=${v.call()}"
            }
            return {
                script.withEnv(evaledEnv) {
                    body.call()
                }
            }.call()
        } else {
            return {
                body.call()
            }.call()
        }
    }

    /**
     * Execute a given closure within a "withCredentials" block.
     *
     * @param environment The environment we're processing from
     * @param body The closure to execute
     * @return The return of the resulting executed closure
     */
    def withCredentialsBlock(@CheckForNull Environment environment, Closure body) {
        Map<String,CredentialWrapper> creds = new HashMap<>()
        
        if (environment != null) {
            try {
                RunWrapper currentBuild = (RunWrapper)script.getProperty("currentBuild")
                Utils.getCredsFromResolver(environment, script).each { k, v ->
                    String id = (String) v.call()
                    CredentialsBindingHandler handler = CredentialsBindingHandler.forId(id, currentBuild.rawBuild)
                    creds.put(k, new CredentialWrapper(id, handler.getWithCredentialsParameters(id)))
                }
            } catch (MissingMethodException e) {
                // This will only happen in a running upgrade situation, so check the legacy approach as well.
                creds.putAll(Utils.getLegacyEnvCredentials(environment))
            }
        }

        if (!creds.isEmpty()) {
            List<Map<String, Object>> parameters = createWithCredentialsParameters(creds)
            return {
                script.withCredentials(parameters) {
                    body.call()
                }
            }.call()
        } else {
            return {
                body.call()
            }.call()
        }
    }

    /**
     * Takes a map of keys to {@link CredentialWrapper}s and generates the proper output for the "withCredentials" block argument.
     * @param credentials A map of keys to {@link CredentialWrapper}s
     * @return A list of string->object maps suitable for passing to "withCredentials"
     */
    @NonCPS
    private List<Map<String, Object>> createWithCredentialsParameters(
            @Nonnull Map<String, CredentialWrapper> credentials) {
        List<Map<String, Object>> parameters = []
        credentials.each { k, v ->
            v.addParameters(k, parameters)
        }
        parameters
    }

    /**
     * Legacy version to pass the root tools in, rather than directly passing in a tools. Only relevant for in-progress
     * runs.
     * TODO: Delete in 1.4? Or maybe just nuke now.
     */
    @Deprecated
    def toolsBlock(Agent agent, Tools tools, Root root = null, Closure body) {
        return toolsBlock(tools, agent, root?.tools, body)
    }

    /**
     * Executes a given closure in a "withEnv" block after installing the specified tools
     * @param tools The tools configuration we're using
     * @param agent The agent context we're running in
     * @param rootTools The parent level configuration, if we're called within a stage. Can be null.
     * @param body The closure to execute
     * @return The return of the resulting executed closure
     */
    def toolsBlock(Tools tools, Agent agent, Tools rootTools, Closure body) {
        def toolsList = []
        if (tools != null) {
            toolsList = tools.mergeToolEntries(rootTools)
        } else if (rootTools != null) {
            toolsList = rootTools.mergeToolEntries(null)
        }
        // If there's no agent, don't install tools in the first place.
        if (agent.hasAgent() && !toolsList.isEmpty()) {
            def toolEnv = []
            if (!Utils.withinAStage()) {
                script.stage(SyntheticStageNames.toolInstall()) {
                    toolEnv = actualToolsInstall(toolsList)
                }
            } else {
                toolEnv = actualToolsInstall(toolsList)
            }
            System.err.println("TOOL ENV: ${toolEnv}")
            return {
                script.withEnv(toolEnv) {
                    body.call()
                }
            }.call()
        } else {
            return {
                body.call()
            }.call()
        }
    }

    def actualToolsInstall(List<List<Object>> toolsList) {
        def toolEnv = []

        toolsList.each { l ->
            String k = l.get(0)
            Closure v = (Closure)l.get(1)
            String toolVer = v.call()

            script.tool(name: toolVer, type: Tools.typeForKey(k))

            toolEnv.addAll(script.envVarsForTool(toolId: Tools.typeForKey(k), toolVersion: toolVer))
        }

        return toolEnv
    }

    /**
     * Executes the given closure inside a declarative agent block, if appropriate.
     *
     * @param context Either a stage or root object, the context we're running in.
     * @param root The root object for this pipeline
     * @param agent The agent context we're running in
     * @param body The closure to execute
     * @return The return of the resulting executed closure
     */
    def inDeclarativeAgent(Object context, Root root, Agent agent, Closure body) {
        if (agent == null) {
            return {
                body.call()
            }.call()
        } else {
            return agent.getDeclarativeAgent(root, context).getScript(script).run {
                body.call()
            }.call()
        }
    }

    /**
     * Executes the given closure inside 0 or more wrapper blocks if appropriate
     * @param options The options configuration we're executing in
     * @param body The closure to execute
     * @return The return of the resulting executed closure
     */
    def inWrappers(Options options, Closure body) {
        if (options?.wrappers != null) {
            return {
                recursiveWrappers(options.wrappers.keySet().toList(), options.wrappers, body)
            }.call()
        } else {
            return {
                body.call()
            }.call()
        }
    }

    /**
     * Generates and executes a single (or no) wrapper block, recursively calling itself on any remaining wrapper names.
     * @param wrapperNames A list of wrapper names remaining to run
     * @param wrappers The wrappers configuration we're executing in
     * @param body The closure to execute
     * @return The return of the resulting executed closure
     */
    def recursiveWrappers(List<String> wrapperNames, Map<String,Object> wrappers, Closure body) {
        if (wrapperNames.isEmpty()) {
            return {
                body.call()
            }.call()
        } else {
            def thisWrapper = wrapperNames.remove(0)

            def wrapperArgs = wrappers.get(thisWrapper)
            if (wrapperArgs != null) {
                return {
                    script."${thisWrapper}"(wrapperArgs) {
                        recursiveWrappers(wrapperNames, wrappers, body)
                    }
                }.call()
            } else {
                return {
                    script."${thisWrapper}"() {
                        recursiveWrappers(wrapperNames, wrappers, body)
                    }
                }.call()
            }
        }
    }
    
    /**
     * Executes a single stage and post-stage actions, and returns any error it may have generated.
     *
     * @param root The root context we're running in
     * @param thisStage The stage context we're running in
     * @param parentAgent the possible parent agent we should be running in
     */
    def executeSingleStage(Root root, Stage thisStage, Agent parentAgent) throws Throwable {
        Throwable stageError = null
        try {
            catchRequiredContextForNode(thisStage.agent ?: parentAgent) {
                delegateAndExecute(thisStage.steps.closure)
            }
        } catch (Exception e) {
            script.getProperty("currentBuild").result = Utils.getResultFromException(e)
            Utils.markStageFailedAndContinued(thisStage.name)
            if (stageError == null) {
                stageError = e
            }
        } finally {
            // And finally, run the post stage steps.
            if (root.hasSatisfiedConditions(thisStage.post, script.getProperty("currentBuild"))) {
                Utils.logToTaskListener("Post stage")
                stageError = runPostConditions(thisStage.post, thisStage.agent ?: parentAgent, stageError, thisStage.name)
            }
        }

        if (stageError != null) {
            throw stageError
        }
    }

    /**
     *
     */
    def evaluateWhen(StageConditionals when, boolean skipDueToParent = false) {
        if (skipDueToParent) {
            return false
        } else if (when == null) {
            return true
        } else {
            // To allow for referencing environment variables that have not yet been declared pre-parse time, we need
            // to actually instantiate the conditional now, via a closure.
            return instancesFromClosure(when.rawClosure, DeclarativeStageConditional.class).every {
                it?.getScript(script)?.evaluate()
            }
        }
    }

    /**
     * Takes a closure that evaluates into a list of instances of a given class, sets that closure to delegate to our
     * CpsScript, calls it, and returns a list of the instances of that class.
     *
     * @param rawClosure
     * @param instanceType
     * @return A list of instances
     */
    private <Z> List<Z> instancesFromClosure(Closure rawClosure, Class<Z> instanceType) {
        rawClosure.delegate = script
        rawClosure.resolveStrategy = Closure.DELEGATE_FIRST

        List<Z> instanceList = []

        rawClosure.call().each { inst ->
            if (instanceType.isInstance(inst)) {
                instanceList.add(instanceType.cast(inst))
            }
        }

        return instanceList
    }
    /**
     * Executes the post build actions for this build
     * @param root The root context we're executing in
     */
    def executePostBuild(Root root) throws Throwable {
        Throwable stageError = null
        if (root.hasSatisfiedConditions(root.post, script.getProperty("currentBuild"))) {
            script.stage(SyntheticStageNames.postBuild()) {
                stageError = runPostConditions(root.post, root.agent, stageError)
            }
        }

        if (stageError != null) {
            throw stageError
        }
    }

    /**
     * Actually does the execution of post actions, both post-stage and post-build.
     * @param responder The {@link AbstractBuildConditionResponder} we're pulling conditions from.
     * @param agentContext The {@link Agent} context we're running in.
     * @param stageError Any existing error from earlier parts of the stage we're in, or null.
     * @param stageName Optional - the name of the stage we're running in, so we can mark it as failed if needed.
     * @return The stageError, which, if null when passed in and an error is hit, will be set to the first error encountered.
     */
    def runPostConditions(AbstractBuildConditionResponder responder,
                          Agent agentContext,
                          Throwable stageError,
                          String stageName = null) {
        BuildCondition.orderedConditionNames.each { conditionName ->
            try {
                Closure c = responder.closureForSatisfiedCondition(conditionName, script.getProperty("currentBuild"))
                if (c != null) {
                    catchRequiredContextForNode(agentContext) {
                        delegateAndExecute(c)
                    }
                }
            } catch (Exception e) {
                script.getProperty("currentBuild").result = Utils.getResultFromException(e)
                if (stageName != null) {
                    Utils.markStageFailedAndContinued(stageName)
                }
                if (stageError == null) {
                    stageError = e
                }
            }
        }

        return stageError
    }

    /**
     * Load specified libraries.
     *
     * @param root The root context we're running in
     */
    def loadLibraries(Root root) {
        if (root.libraries != null) {
            root.libraries.libs.each { lib ->
                script.library(lib)
            }
        }
    }

    /**
     * Sets any appropriate job properties for this build.
     *
     * @param root The root context we're running in
     */
    def executeProperties(Root root) {
        Utils.updateJobProperties(root.options?.properties, root.triggers?.triggers, root.parameters?.parameters, script)
    }
}<|MERGE_RESOLUTION|>--- conflicted
+++ resolved
@@ -226,7 +226,6 @@
     def evaluateStage(Root root, Agent parentAgent, Stage thisStage, Throwable firstError,
                       Stage parent = null) {
         return {
-            def isSkipped = false
             def thisError = null
             def isSkipped = false
             
@@ -236,25 +235,15 @@
                         Utils.logToTaskListener("Stage '${thisStage.name}' skipped due to earlier failure(s)")
                         Utils.markStageSkippedForFailure(thisStage.name)
                         isSkipped = true
-<<<<<<< HEAD
                         if (thisStage?.parallelContent) {
                             script.parallel(getParallelStages(root, parentAgent, thisStage, firstError, true, false, false))
-=======
-                        if (thisStage.parallel != null) {
-                            script.parallel(getParallelStages(root, parentAgent, thisStage, firstError, parentStage, true, false, false))
->>>>>>> 32c5e417
                         }
                     } else if (skipUnstable(root.options)) {
                         Utils.logToTaskListener("Stage '${thisStage.name}' skipped due to earlier stage(s) marking the build as unstable")
                         Utils.markStageSkippedForUnstable(thisStage.name)
                         isSkipped = true
-<<<<<<< HEAD
                         if (thisStage?.parallelContent) {
                             script.parallel(getParallelStages(root, parentAgent, thisStage, firstError, false, true, false))
-=======
-                        if (thisStage.parallel != null) {
-                            script.parallel(getParallelStages(root, parentAgent, thisStage, firstError, parentStage, false, true, false))
->>>>>>> 32c5e417
                         }
                     } else {
                         if (thisStage?.parallelContent) {
@@ -268,11 +257,7 @@
                                 Utils.logToTaskListener("Stage '${thisStage.name}' skipped due to when conditional")
                                 Utils.markStageSkippedForConditional(thisStage.name)
                                 isSkipped = true
-<<<<<<< HEAD
-                                script.parallel(getParallelStages(root, parentAgent, thisStage, firstError, false, false, true))
-=======
                                 script.parallel(getParallelStages(root, parentAgent, thisStage, firstError, parentStage, false, false, true))
->>>>>>> 32c5e417
                             }
                         } else {
                             inDeclarativeAgent(thisStage, root, thisStage.agent) {
@@ -306,12 +291,8 @@
                     thisError = e
                 } finally {
                     // And finally, run the post stage steps if this was a parallel parent.
-<<<<<<< HEAD
                     if (!isSkipped && root.hasSatisfiedConditions(thisStage.post, script.getProperty("currentBuild")) &&
                         (thisStage?.parallelContent || thisStage?.stages)) {
-=======
-                    if (!isSkipped && thisStage.parallel != null && root.hasSatisfiedConditions(thisStage.post, script.getProperty("currentBuild"))) {
->>>>>>> 32c5e417
                         Utils.logToTaskListener("Post stage")
                         firstError = runPostConditions(thisStage.post, thisStage.agent ?: parentAgent, firstError, thisStage.name)
                     }
