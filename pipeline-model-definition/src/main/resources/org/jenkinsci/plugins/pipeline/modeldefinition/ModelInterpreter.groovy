/*
 * The MIT License
 *
 * Copyright (c) 2016, CloudBees, Inc.
 *
 * Permission is hereby granted, free of charge, to any person obtaining a copy
 * of this software and associated documentation files (the "Software"), to deal
 * in the Software without restriction, including without limitation the rights
 * to use, copy, modify, merge, publish, distribute, sublicense, and/or sell
 * copies of the Software, and to permit persons to whom the Software is
 * furnished to do so, subject to the following conditions:
 *
 * The above copyright notice and this permission notice shall be included in
 * all copies or substantial portions of the Software.
 *
 * THE SOFTWARE IS PROVIDED "AS IS", WITHOUT WARRANTY OF ANY KIND, EXPRESS OR
 * IMPLIED, INCLUDING BUT NOT LIMITED TO THE WARRANTIES OF MERCHANTABILITY,
 * FITNESS FOR A PARTICULAR PURPOSE AND NONINFRINGEMENT. IN NO EVENT SHALL THE
 * AUTHORS OR COPYRIGHT HOLDERS BE LIABLE FOR ANY CLAIM, DAMAGES OR OTHER
 * LIABILITY, WHETHER IN AN ACTION OF CONTRACT, TORT OR OTHERWISE, ARISING FROM,
 * OUT OF OR IN CONNECTION WITH THE SOFTWARE OR THE USE OR OTHER DEALINGS IN
 * THE SOFTWARE.
 */
package org.jenkinsci.plugins.pipeline.modeldefinition

import com.cloudbees.groovy.cps.NonCPS
import com.cloudbees.groovy.cps.impl.CpsClosure
import hudson.FilePath
import hudson.Launcher
import hudson.model.Result
import org.jenkinsci.plugins.pipeline.modeldefinition.environment.DeclarativeEnvironmentContributor
import org.jenkinsci.plugins.pipeline.modeldefinition.environment.impl.Credentials
import org.jenkinsci.plugins.pipeline.modeldefinition.model.*
import org.jenkinsci.plugins.pipeline.modeldefinition.options.impl.SkipStagesAfterUnstable
import org.jenkinsci.plugins.pipeline.modeldefinition.steps.CredentialWrapper
import org.jenkinsci.plugins.pipeline.modeldefinition.when.DeclarativeStageConditional
import org.jenkinsci.plugins.workflow.cps.CpsScript
import org.jenkinsci.plugins.workflow.steps.MissingContextVariableException

import javax.annotation.Nonnull

/**
 * CPS-transformed code for actually performing the build.
 *
 * @author Andrew Bayer
 */
public class ModelInterpreter implements Serializable {
    private CpsScript script

    public ModelInterpreter(CpsScript script) {
        this.script = script
    }

    def call(CpsClosure closure) {

        ClosureModelTranslator m = new ClosureModelTranslator(Root.class, script)

        closure.delegate = m
        closure.resolveStrategy = Closure.DELEGATE_FIRST
        closure.call()

        Root root = m.toNestedModel()
        Throwable firstError

        if (root != null) {
            // Attach the stages model to the run for introspection etc.
            Utils.attachDeclarativeActions(script)
            boolean postBuildRun = false

            try {
                executeProperties(root)

                // Entire build, including notifications, runs in the withEnv.
                withEnvBlock(getEnvVars(root.environment)) {
                    inWrappers(root.options) {
                        // Stage execution and post-build actions run in try/catch blocks, so we still run post-build actions
                        // even if the build fails.
                        // We save the caught error, if any, for throwing at the end of the build.
                        inDeclarativeAgent(root, root, root.agent) {
                            withCredentialsBlock(getEnvCredentials(root.environment)) {
                                toolsBlock(root.agent, root.tools) {
                                    for (int i = 0; i < root.stages.getStages().size(); i++) {
                                        Stage thisStage = root.stages.getStages().get(i)
                                        try {
                                            script.stage(thisStage.name) {
<<<<<<< HEAD
                                                if (firstError == null) {
                                                    withEnvBlock(getEnvVars(thisStage.environment)) {
=======
                                                if (firstError != null) {
                                                    Utils.logToTaskListener("Stage '${thisStage.name}' skipped due to earlier failure(s)")
                                                    Utils.markStageSkippedForFailure(thisStage.name)
                                                } else if (skipUnstable(root.options)) {
                                                    Utils.logToTaskListener("Stage '${thisStage.name}' skipped due to earlier stage(s) marking the build as unstable")
                                                    Utils.markStageSkippedForUnstable(thisStage.name)
                                                } else {
                                                    withEnvBlock(thisStage.getEnvVars()) {
>>>>>>> b20a6215
                                                        if (evaluateWhen(thisStage.when)) {
                                                            inDeclarativeAgent(thisStage, root, thisStage.agent) {
                                                                withCredentialsBlock(getEnvCredentials(thisStage.environment)) {
                                                                    toolsBlock(thisStage.agent ?: root.agent, thisStage.tools) {
                                                                        // Execute the actual stage and potential post-stage actions
                                                                        executeSingleStage(root, thisStage)
                                                                    }
                                                                }
                                                            }
                                                        } else {
                                                            Utils.logToTaskListener("Stage '${thisStage.name}' skipped due to when conditional")
                                                            Utils.markStageSkippedForConditional(thisStage.name)
                                                        }
                                                    }
                                                }
                                            }
                                        } catch (Exception e) {
                                            script.getProperty("currentBuild").result = Result.FAILURE
                                            Utils.markStageFailedAndContinued(thisStage.name)
                                            if (firstError == null) {
                                                firstError = e
                                            }
                                        }
                                    }

                                    // Execute post-build actions now that we've finished all stages.
                                    try {
                                        postBuildRun = true
                                        executePostBuild(root)
                                    } catch (Exception e) {
                                        if (firstError == null) {
                                            firstError = e
                                        }
                                    }
                                }
                            }
                        }
                    }
                }
            } catch (Exception e) {
                // Catch any errors that may have been thrown outside of the stages proper and make sure we set
                // firstError accordingly.
                if (firstError == null) {
                    firstError = e
                }
            } finally {
                // If we hit an exception somewhere *before* we got to stages, we still need to do post-build tasks.
                if (!postBuildRun) {
                    try {
                        executePostBuild(root)
                    } catch (Exception e) {
                        if (firstError == null) {
                            firstError = e
                        }
                    }
                }
            }
            if (firstError != null) {
                throw firstError
            }
        }
    }

    /**
     * Actually execute a closure for a stage, conditional or post action.
     *
     * @param c The closure to execute
     */
    def delegateAndExecute(Closure c) {
        c.delegate = script
        c.resolveStrategy = Closure.DELEGATE_FIRST
        c.call()
    }

    /**
     * Execute the given body closure while watching for errors that will specifically show up when there's an attempt to
     * run a step that needs a node context but doesn't have one.
     *
     * @param agent The {@link Agent} that applies to this execution. Used to clarify error message.
     * @param inNotifications Whether we're currently in the notifications section, for error message clarification.
     * @param body The closure to call
     * @return The return of the resulting executed closure
     * @throws Exception
     */
    def catchRequiredContextForNode(Agent agent, Closure body) throws Exception {
        return {
            try {
                body.call()
            } catch (MissingContextVariableException e) {
                if (FilePath.class.equals(e.type) || Launcher.class.equals(e.type)) {
                    if (!agent.hasAgent()) {
                        script.error(Messages.ModelInterpreter_NoNodeContext())
                    } else {
                        throw e
                    }
                } else {
                    throw e
                }
            }
        }.call()
    }

    boolean skipUnstable(Options options) {
        return script.getProperty("currentBuild").result == "UNSTABLE" &&
            options?.options?.get("skipStagesAfterUnstable") != null
    }

    /**
     * Execute a body closure within a "withEnv" block.
     *
     * @param envVars A list of "FOO=BAR" environment variables. Can be null.
     * @param body The closure to execute
     * @return The return of the resulting executed closure
     */
    def withEnvBlock(List<String> envVars, Closure body) {
        if (envVars != null && !envVars.isEmpty()) {
            return {
                script.withEnv(envVars) {
                    body.call()
                }
            }.call()
        } else {
            return {
                body.call()
            }.call()
        }
    }

    /**
     * Execute a given closure within a "withCredentials" block.
     *
     * @param credentials A map of strings to {@link CredentialWrapper}s
     * @param body The closure to execute
     * @return The return of the resulting executed closure
     */
    def withCredentialsBlock(@Nonnull Map<String, Credentials> credentials, Closure body) {
        if (!credentials.isEmpty()) {
            List<Map<String, Object>> parameters = createWithCredentialsParameters(credentials)
            return {
                script.withCredentials(parameters) {
                    body.call()
                }
            }.call()
        } else {
            return {
                body.call()
            }.call()
        }
    }

    /**
     * Takes a map of credential wrappers and generates the proper output for the "withCredentials" block argument.
     * @param credentials A map of strings to {@link CredentialWrapper}s
     * @return A list of string->object maps suitable for passing to "withCredentials"
     */
    @NonCPS
    private List<Map<String, Object>> createWithCredentialsParameters(
            @Nonnull Map<String, Credentials> credentials) {
        List<Map<String, Object>> parameters = []
        Set<Map.Entry<String, Credentials>> set = credentials.entrySet()
        for (Map.Entry<String, Credentials> entry : set) {
            entry.value.addParameters(script, entry.key, parameters)
        }
        parameters
    }

    /**
     * Executes a given closure in a "withEnv" block after installing the specified tools
     * @param agent The agent context we're running in
     * @param tools The tools configuration we're using
     * @param body The closure to execute
     * @return The return of the resulting executed closure
     */
    def toolsBlock(Agent agent, Tools tools, Closure body) {
        // If there's no agent, don't install tools in the first place.
        if (agent.hasAgent() && tools != null) {
            def toolEnv = []
            def toolsList = tools.getToolEntries()
            if (!Utils.withinAStage()) {
                script.stage(SyntheticStageNames.toolInstall()) {
                    toolEnv = actualToolsInstall(toolsList)
                }
            } else {
                toolEnv = actualToolsInstall(toolsList)
            }
            return {
                script.withEnv(toolEnv) {
                    body.call()
                }
            }.call()
        } else {
            return {
                body.call()
            }.call()
        }
    }

    def actualToolsInstall(List<List<Object>> toolsList) {
        def toolEnv = []
        for (int i = 0; i < toolsList.size(); i++) {
            def entry = toolsList.get(i)
            String k = entry.get(0)
            String v = entry.get(1)

            String toolPath = script.tool(name: v, type: Tools.typeForKey(k))

            toolEnv.addAll(script.envVarsForTool(toolId: Tools.typeForKey(k), toolVersion: v))
        }

        return toolEnv
    }

    /**
     * Executes the given closure inside a declarative agent block, if appropriate.
     *
     * @param context Either a stage or root object, the context we're running in.
     * @param root The root object for this pipeline
     * @param agent The agent context we're running in
     * @param body The closure to execute
     * @return The return of the resulting executed closure
     */
    def inDeclarativeAgent(Object context, Root root, Agent agent, Closure body) {
        if (agent == null) {
            return {
                body.call()
            }.call()
        } else {
            return agent.getDeclarativeAgent(root, context).getScript(script).run {
                body.call()
            }.call()
        }
    }

    /**
     * Executes the given closure inside 0 or more wrapper blocks if appropriate
     * @param options The options configuration we're executing in
     * @param body The closure to execute
     * @return The return of the resulting executed closure
     */
    def inWrappers(Options options, Closure body) {
        if (options?.wrappers != null) {
            return {
                recursiveWrappers(options.wrappers.keySet().toList(), options.wrappers, body)
            }.call()
        } else {
            return {
                body.call()
            }.call()
        }
    }

    /**
     * Generates and executes a single (or no) wrapper block, recursively calling itself on any remaining wrapper names.
     * @param wrapperNames A list of wrapper names remaining to run
     * @param wrappers The wrappers configuration we're executing in
     * @param body The closure to execute
     * @return The return of the resulting executed closure
     */
    def recursiveWrappers(List<String> wrapperNames, Map<String,Object> wrappers, Closure body) {
        if (wrapperNames.isEmpty()) {
            return {
                body.call()
            }.call()
        } else {
            def thisWrapper = wrapperNames.remove(0)

            def wrapperArgs = wrappers.get(thisWrapper)
            if (wrapperArgs != null) {
                return {
                    script."${thisWrapper}"(wrapperArgs) {
                        recursiveWrappers(wrapperNames, wrappers, body)
                    }
                }.call()
            } else {
                return {
                    script."${thisWrapper}"() {
                        recursiveWrappers(wrapperNames, wrappers, body)
                    }
                }.call()
            }
        }
    }

    /**
     * Executes a single stage and post-stage actions, and returns any error it may have generated.
     *
     * @param root The root context we're running in
     * @param thisStage The stage context we're running in
     */
    def executeSingleStage(Root root, Stage thisStage) throws Throwable {
        Throwable stageError = null
        try {
            catchRequiredContextForNode(thisStage.agent ?: root.agent) {
                delegateAndExecute(thisStage.steps.closure)
            }
        } catch (Exception e) {
            script.getProperty("currentBuild").result = Result.FAILURE
            Utils.markStageFailedAndContinued(thisStage.name)
            if (stageError == null) {
                stageError = e
            }
        } finally {
            // And finally, run the post stage steps.
            if (root.hasSatisfiedConditions(thisStage.post, script.getProperty("currentBuild"))) {
                Utils.logToTaskListener("Post stage")
                stageError = runPostConditions(thisStage.post, thisStage.agent ?: root.agent, stageError, thisStage.name)
            }
        }

        if (stageError != null) {
            throw stageError
        }
    }

    /**
     *
     */
    def evaluateWhen(StageConditionals when) {
        if (when == null) {
            return true
        } else {
            for (int i = 0; i < when.conditions.size(); i++) {
                DeclarativeStageConditional c = when.conditions.get(i)
                if (!c.getScript(script).evaluate()) {
                    return false
                }
            }
            return true
        }
    }

    /**
     * Executes the post build actions for this build
     * @param root The root context we're executing in
     */
    def executePostBuild(Root root) throws Throwable {
        Throwable stageError = null
        if (root.hasSatisfiedConditions(root.post, script.getProperty("currentBuild"))) {
            script.stage(SyntheticStageNames.postBuild()) {
                stageError = runPostConditions(root.post, root.agent, stageError)
            }
        }

        if (stageError != null) {
            throw stageError
        }
    }

    /**
     * Actually does the execution of post actions, both post-stage and post-build.
     * @param responder The {@link AbstractBuildConditionResponder} we're pulling conditions from.
     * @param agentContext The {@link Agent} context we're running in.
     * @param stageError Any existing error from earlier parts of the stage we're in, or null.
     * @param stageName Optional - the name of the stage we're running in, so we can mark it as failed if needed.
     * @return The stageError, which, if null when passed in and an error is hit, will be set to the first error encountered.
     */
    def runPostConditions(AbstractBuildConditionResponder responder,
                          Agent agentContext,
                          Throwable stageError,
                          String stageName = null) {
        List<String> orderedConditions = BuildCondition.orderedConditionNames
        for (int i = 0; i < orderedConditions.size(); i++) {
            try {
                String conditionName = orderedConditions.get(i)

                Closure c = responder.closureForSatisfiedCondition(conditionName, script.getProperty("currentBuild"))
                if (c != null) {
                    catchRequiredContextForNode(agentContext) {
                        delegateAndExecute(c)
                    }
                }
            } catch (Exception e) {
                script.getProperty("currentBuild").result = Result.FAILURE
                if (stageName != null) {
                    Utils.markStageFailedAndContinued(stageName)
                }
                if (stageError == null) {
                    stageError = e
                }
            }
        }

        return stageError
    }

    /**
     * Sets any appropriate job properties for this build.
     *
     * @param root The root context we're running in
     */
    def executeProperties(Root root) {
        def jobProps = []

        if (root.options != null) {
            jobProps.addAll(root.options.properties)
        }
        if (root.triggers != null) {
            jobProps.add(script.pipelineTriggers(root.triggers.triggers))
        }
        if (root.parameters != null) {
            jobProps.add(script.parameters(root.parameters.parameters))
        }
        if (!jobProps.isEmpty()) {
            script.properties(jobProps)
        }
    }

    /**
     * Helper method for translating the key/value pairs in the {@link Environment} into a list of "key=value" strings
     * suitable for use with the withEnv step.
     *
     * @return a list of "key=value" strings.
     */
    List<String> getEnvVars(Environment environment) {
        List<String> list = []
        if (environment != null) {
            List<String> entries = []
            def map = environment.getMap()
            entries.addAll(map.keySet())
            for (int i = 0; i < entries.size(); i++) {
                def key = entries.get(i)
                def value = map[key]
                if (!(value instanceof DeclarativeEnvironmentContributor)) {
                    list.add("${key}=${value}")
                } else if (!(value instanceof DeclarativeEnvironmentContributor.MutedGenerator)) {
                    List<String> ee = value.generate(script, key)
                    if (ee != null) {
                        list.addAll(ee)
                    }
                }
            }
        }
        return list
    }

    Map<String, Credentials> getEnvCredentials(Environment environment) {
        Map<String, Credentials> m = [:]
        if (environment != null) {
            List<String> entries = []
            def map = environment.getMap()
            entries.addAll(map.keySet())
            for (int i = 0; i < entries.size(); i++) {
                String key = entries.get(i);
                def value = map[key]
                if (value instanceof Credentials) {
                    m["${key}"] = value
                }
            }
        }
        return m
    }
}<|MERGE_RESOLUTION|>--- conflicted
+++ resolved
@@ -83,10 +83,6 @@
                                         Stage thisStage = root.stages.getStages().get(i)
                                         try {
                                             script.stage(thisStage.name) {
-<<<<<<< HEAD
-                                                if (firstError == null) {
-                                                    withEnvBlock(getEnvVars(thisStage.environment)) {
-=======
                                                 if (firstError != null) {
                                                     Utils.logToTaskListener("Stage '${thisStage.name}' skipped due to earlier failure(s)")
                                                     Utils.markStageSkippedForFailure(thisStage.name)
@@ -94,8 +90,7 @@
                                                     Utils.logToTaskListener("Stage '${thisStage.name}' skipped due to earlier stage(s) marking the build as unstable")
                                                     Utils.markStageSkippedForUnstable(thisStage.name)
                                                 } else {
-                                                    withEnvBlock(thisStage.getEnvVars()) {
->>>>>>> b20a6215
+                                                    withEnvBlock(thisStage.environment) {
                                                         if (evaluateWhen(thisStage.when)) {
                                                             inDeclarativeAgent(thisStage, root, thisStage.agent) {
                                                                 withCredentialsBlock(getEnvCredentials(thisStage.environment)) {
