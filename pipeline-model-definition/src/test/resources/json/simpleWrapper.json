--- conflicted
+++ resolved
@@ -12,7 +12,6 @@
       }]
     }]
   }],
-<<<<<<< HEAD
   "agent": [
     {
       "key": "none",
@@ -21,14 +20,8 @@
         "value": true
       }
     }],
-  "wrappers": {"wrappers": [  {
-=======
-  "agent":   {
-    "isLiteral": true,
-    "value": "none"
   },
   "options": {"options": [  {
->>>>>>> 85b80051
     "name": "timeout",
     "arguments":     [
       {
