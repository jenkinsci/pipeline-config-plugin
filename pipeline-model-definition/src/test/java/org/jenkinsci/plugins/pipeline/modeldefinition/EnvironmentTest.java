--- conflicted
+++ resolved
@@ -61,25 +61,14 @@
     public void nonLiteralEnvironment() throws Exception {
         initGlobalLibrary();
 
-<<<<<<< HEAD
         expect("nonLiteralEnvironment")
                 .logContains("[Pipeline] { (foo)",
                         "FOO is BAR",
                         "BUILD_NUM_ENV is 1",
                         "ANOTHER_ENV is 1",
                         "INHERITED_ENV is 1 is inherited",
-                        "ACME_FUNC is [banana] tada")
+                        "ACME_FUNC is banana tada")
                 .go();
-=======
-        WorkflowRun b = getAndStartBuild();
-        j.assertBuildStatusSuccess(j.waitForCompletion(b));
-        j.assertLogContains("[Pipeline] { (foo)", b);
-        j.assertLogContains("FOO is BAR", b);
-        j.assertLogContains("BUILD_NUM_ENV is 1", b);
-        j.assertLogContains("ANOTHER_ENV is 1", b);
-        j.assertLogContains("INHERITED_ENV is 1 is inherited", b);
-        j.assertLogContains("ACME_FUNC is banana tada", b);
->>>>>>> f4e86644
     }
 
 }