--- conflicted
+++ resolved
@@ -29,13 +29,9 @@
 import com.gargoylesoftware.htmlunit.WebRequest;
 import com.gargoylesoftware.htmlunit.html.HtmlPage;
 import com.gargoylesoftware.htmlunit.util.NameValuePair;
-<<<<<<< HEAD
 import hudson.Functions;
-=======
-
 import hudson.model.Cause.UserIdCause;
 import hudson.model.CauseAction;
->>>>>>> 31569c03
 import hudson.model.Queue;
 import hudson.model.Result;
 import hudson.model.Slave;
@@ -59,12 +55,9 @@
 import org.jenkinsci.plugins.workflow.pickles.Pickle;
 import org.jenkinsci.plugins.workflow.support.pickles.SingleTypedPickleFactory;
 import org.jenkinsci.plugins.workflow.support.pickles.XStreamPickle;
-<<<<<<< HEAD
-import org.junit.Assume;
-=======
 import org.jenkinsci.plugins.workflow.support.steps.input.InputAction;
 import org.jenkinsci.plugins.workflow.support.steps.input.InputStepExecution;
->>>>>>> 31569c03
+import org.junit.Assume;
 import org.junit.BeforeClass;
 import org.junit.Test;
 import org.jvnet.hudson.test.Issue;
@@ -478,7 +471,6 @@
         expect.resetForNewRun(Result.SUCCESS).logContains("One", "Hello", "Two", "World").go();
     }
 
-<<<<<<< HEAD
     @Test
     public void whenWindows() throws Exception {
         Assume.assumeTrue(Functions.isWindows());
@@ -493,8 +485,6 @@
         expect.logContains("Hello rest of world").logNotContains("Hello Windows").go();
     }
 
-    private void waitFor(Queue.Item item) throws InterruptedException, ExecutionException {
-=======
     @Issue("JENKINS-50815")
     @Test
     public void whenBranchNotMultibranch() throws Exception {
@@ -514,7 +504,6 @@
     }
 
     public static void waitFor(Queue.Item item) throws InterruptedException, ExecutionException {
->>>>>>> 31569c03
         while (item != null && item.getFuture() == null) {
             Thread.sleep(200);
         }
