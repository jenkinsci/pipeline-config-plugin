/*
 * The MIT License
 *
 * Copyright (c) 2016, CloudBees, Inc.
 *
 * Permission is hereby granted, free of charge, to any person obtaining a copy
 * of this software and associated documentation files (the "Software"), to deal
 * in the Software without restriction, including without limitation the rights
 * to use, copy, modify, merge, publish, distribute, sublicense, and/or sell
 * copies of the Software, and to permit persons to whom the Software is
 * furnished to do so, subject to the following conditions:
 *
 * The above copyright notice and this permission notice shall be included in
 * all copies or substantial portions of the Software.
 *
 * THE SOFTWARE IS PROVIDED "AS IS", WITHOUT WARRANTY OF ANY KIND, EXPRESS OR
 * IMPLIED, INCLUDING BUT NOT LIMITED TO THE WARRANTIES OF MERCHANTABILITY,
 * FITNESS FOR A PARTICULAR PURPOSE AND NONINFRINGEMENT. IN NO EVENT SHALL THE
 * AUTHORS OR COPYRIGHT HOLDERS BE LIABLE FOR ANY CLAIM, DAMAGES OR OTHER
 * LIABILITY, WHETHER IN AN ACTION OF CONTRACT, TORT OR OTHERWISE, ARISING FROM,
 * OUT OF OR IN CONNECTION WITH THE SOFTWARE OR THE USE OR OTHER DEALINGS IN
 * THE SOFTWARE.
 *
 */

package org.jenkinsci.plugins.pipeline.modeldefinition;

import com.gargoylesoftware.htmlunit.HttpMethod;
import com.gargoylesoftware.htmlunit.WebRequest;
import com.gargoylesoftware.htmlunit.util.NameValuePair;
import hudson.model.Queue;
import hudson.model.Result;
import hudson.model.Slave;
import jenkins.branch.BranchSource;
import jenkins.scm.api.SCMHead;
import jenkins.scm.impl.mock.MockSCMController;
import jenkins.scm.impl.mock.MockSCMDiscoverChangeRequests;
import jenkins.scm.impl.mock.MockSCMSource;
import net.sf.json.JSONObject;
import org.jenkinsci.plugins.pipeline.modeldefinition.endpoints.ModelConverterAction;
import org.jenkinsci.plugins.pipeline.modeldefinition.model.Stage;
import org.jenkinsci.plugins.pipeline.modeldefinition.when.ChangeLogStrategy;
import org.jenkinsci.plugins.pipeline.modeldefinition.when.DeclarativeStageConditional;
import org.jenkinsci.plugins.workflow.job.WorkflowJob;
import org.jenkinsci.plugins.workflow.job.WorkflowRun;
import org.jenkinsci.plugins.workflow.multibranch.WorkflowMultiBranchProject;
import org.jenkinsci.plugins.workflow.pickles.Pickle;
import org.jenkinsci.plugins.workflow.support.pickles.SingleTypedPickleFactory;
import org.jenkinsci.plugins.workflow.support.pickles.XStreamPickle;
import org.junit.BeforeClass;
import org.junit.Test;
import org.jvnet.hudson.test.Issue;
import org.jvnet.hudson.test.JenkinsRule;
import org.jvnet.hudson.test.TestExtension;

import javax.annotation.Nonnull;
import java.io.IOException;
import java.net.URL;
import java.util.Collections;
import java.util.concurrent.ExecutionException;

import static org.hamcrest.collection.IsEmptyCollection.empty;
import static org.hamcrest.core.IsEqual.equalTo;
import static org.hamcrest.core.IsNot.not;
import static org.jenkinsci.plugins.pipeline.modeldefinition.util.IsJsonObjectContaining.hasEntry;
import static org.junit.Assert.assertNotNull;
import static org.junit.Assert.assertThat;


/**
 * Tests {@link Stage#when}
 */
public class WhenStageTest extends AbstractModelDefTest {

    private static Slave s;

    @BeforeClass
    public static void setUpAgent() throws Exception {
        s = j.createOnlineSlave();
        s.setLabelString("here");
    }

    @Test
    public void simpleWhen() throws Exception {
        env(s).put("SECOND_STAGE", "NOPE").set();
        ExpectationsBuilder expect = expect("when", "simpleWhen").runFromRepo(false);
        expect.logContains("One", "Hello", "Should I run?", "Two").logNotContains("World").go();
        env(s).put("SECOND_STAGE", "RUN").set();
        expect.resetForNewRun(Result.SUCCESS).logContains("One", "Hello", "Should I run?", "Two", "World").go();
    }

    @Test
    public void whenException() throws Exception {
        env(s).put("SECOND_STAGE", "NOPE").set();
        expect(Result.FAILURE, "when", "whenException").runFromRepo(false)
                .logContains("One", "Hello", "Should I run?", "NullPointerException", "Two")
                .logNotContains("World").go();
    }

    @Test
    public void whenEmpty() throws Exception {
        env(s).put("SECOND_STAGE", "NOPE").set();
        expect(Result.FAILURE, "when", "whenEmpty").runFromRepo(false)
                .logContains(Messages.ModelValidatorImpl_EmptyWhen()).logNotContains("Two", "World").go();
    }

    @Test
    public void toJson() throws IOException {
        final String rawJenkinsfile = fileContentsFromResources("when/simpleWhen.groovy", true);
        JenkinsRule.WebClient wc = j.createWebClient();
        WebRequest req = new WebRequest(new URL(wc.getContextPath() + ModelConverterAction.PIPELINE_CONVERTER_URL + "/toJson"), HttpMethod.POST);

        assertNotNull(rawJenkinsfile);

        NameValuePair pair = new NameValuePair("jenkinsfile", rawJenkinsfile);
        req.setRequestParameters(Collections.singletonList(pair));

        String rawResult = wc.getPage(req).getWebResponse().getContentAsString();
        assertNotNull(rawResult);

        JSONObject result = JSONObject.fromObject(rawResult);
        assertNotNull(result);
        assertThat(result, hasEntry("status", "ok"));
        assertThat(result, hasEntry("data", hasEntry("result", "success")));

        req = new WebRequest(new URL(wc.getContextPath() + ModelConverterAction.PIPELINE_CONVERTER_URL + "/toJenkinsfile"), HttpMethod.POST);
        pair = new NameValuePair("json", result.getJSONObject("data").getJSONObject("json").toString());
        req.setRequestParameters(Collections.singletonList(pair));

        rawResult = wc.getPage(req).getWebResponse().getContentAsString();
        assertNotNull(rawResult);
        result = JSONObject.fromObject(rawResult);
        assertThat(result, hasEntry("status", "ok"));
        assertThat(result, hasEntry("data", hasEntry("result", "success")));
    }

    @Issue("JENKINS-43143")
    @Test
    public void paramsInWhenExpression() throws Exception {
        expect("paramsInWhenExpression")
                .logContains("[Pipeline] { (One)", "[Pipeline] { (Two)", "World")
                .go();
    }

    @Test
    public void whenChangeset() throws Exception {
        //TODO JENKINS-46086 First time build always skips the changelog
        final ExpectationsBuilder builder = expect("when/changelog", "changeset")
                .logContains("Hello", "Stage 'Two' skipped due to when conditional", "Warning, empty changelog. Probably because this is the first build.")
                .logNotContains("JS World");
        builder.go();

        builder.resetForNewRun(Result.SUCCESS);

        sampleRepo.write("webapp/js/somecode.js", "//fake file");
        sampleRepo.git("add", "webapp/js/somecode.js");
        sampleRepo.git("commit", "--message=files");

        builder.logContains("Hello", "JS World")
                .logNotContains(
                        "Stage 'Two' skipped due to when conditional",
                        "Warning, empty changelog.",
                        "Examining changelog from all builds of this change request.")
                .go();
    }

    @Test
    public void whenChangesetMoreCommits() throws Exception {
        //TODO JENKINS-46086 First time build always skips the changelog
        final ExpectationsBuilder builder = expect("when/changelog", "changeset")
                .logContains("Hello", "Stage 'Two' skipped due to when conditional", "Warning, empty changelog. Probably because this is the first build.")
                .logNotContains("JS World");
        builder.go();

        builder.resetForNewRun(Result.SUCCESS);

        sampleRepo.write("somefile.txt", "//fake file");
        sampleRepo.git("add", "somefile.txt");
        sampleRepo.git("commit", "--message=Irrelevant");

        sampleRepo.write("webapp/js/somecode.js", "//fake file");
        sampleRepo.git("add", "webapp/js/somecode.js");
        sampleRepo.git("commit", "--message=files");
        sampleRepo.write("webapp/js/somecode.js", "//same file");
        sampleRepo.git("add", "webapp/js/somecode.js");
        sampleRepo.git("commit", "--message=same");

        sampleRepo.write("somefile2.txt", "//fake file");
        sampleRepo.git("add", "somefile2.txt");
        sampleRepo.git("commit", "--message=Irrelevant");

        builder.logContains("Hello", "JS World")
                .logNotContains(
                        "Stage 'Two' skipped due to when conditional",
                        "Warning, empty changelog.",
                        "Examining changelog from all builds of this change request.")
                .go();
    }



    @Test
    public void whenChangelog() throws Exception {
        //TODO JENKINS-46086 First time build always skips the changelog
        final ExpectationsBuilder builder = expect("when/changelog", "changelog")
                .logContains("Hello", "Stage 'Two' skipped due to when conditional", "Warning, empty changelog. Probably because this is the first build.")
                .logNotContains("Dull World");
        builder.go();

        builder.resetForNewRun(Result.SUCCESS);

        sampleRepo.write("something.txt", "//fake file");
        sampleRepo.git("add", "something.txt");
        sampleRepo.git("commit", "-m", "Some title that we don't care about\n\nSome explanation\n[DEPENDENCY] some-app#45");

        builder.logContains("Hello", "Dull World")
                .logNotContains("Stage 'Two' skipped due to when conditional", "Warning, empty changelog.")
                .go();
    }

    @Test
    public void whenChangelogMoreCommits() throws Exception {
        //TODO JENKINS-46086 First time build always skips the changelog
        final ExpectationsBuilder builder = expect("when/changelog", "changelog")
                .logContains("Hello", "Stage 'Two' skipped due to when conditional", "Warning, empty changelog. Probably because this is the first build.")
                .logNotContains("Dull World");
        builder.go();

        builder.resetForNewRun(Result.SUCCESS);

        sampleRepo.write("something.txt", "//fake file");
        sampleRepo.git("add", "something.txt");
        sampleRepo.git("commit", "-m", "Irrelevant");

        sampleRepo.write("something.txt", "//slightly bigger fake file");
        sampleRepo.git("add", "something.txt");
        sampleRepo.git("commit", "-m", "Some title that we don't care about\n\nSome explanation\n[DEPENDENCY] some-app#45");

        sampleRepo.write("other.txt", "//fake file");
        sampleRepo.git("add", "other.txt");
        sampleRepo.git("commit", "-m", "You should not care");

        builder.logContains("Hello", "Dull World")
                .logNotContains("Stage 'Two' skipped due to when conditional", "Warning, empty changelog.")
                .go();
    }

    @Test
    public void whenChangelogBadRegularExpression() throws Exception {
        expect(Result.FAILURE,"when/changelog", "badRegularExpression")
                .logContains("\"{\"user_id\" : 24}\" is not a valid regular expression.")
                .logNotContains("Hello,", "Dull World").go();
    }

    @Test
    public void whenChangelogPR() throws Exception {
        //TODO JENKINS-46086 First time build "always" skips the changelog when git, not when mock

        MockSCMController controller = MockSCMController.create();
        controller.createRepository("repoX");
        controller.createBranch("repoX", "master");
        final int num = controller.openChangeRequest("repoX", "master");
        final String crNum = "change-request/" + num;
        controller.addFile("repoX", crNum, "Jenkinsfile", "Jenkinsfile", pipelineSourceFromResources("when/changelog/changelog").getBytes());

        WorkflowMultiBranchProject project = j.createProject(WorkflowMultiBranchProject.class);
        project.getSourcesList().add(new BranchSource(new MockSCMSource(controller, "repoX", new MockSCMDiscoverChangeRequests())));

        waitFor(project.scheduleBuild2(0));
        j.waitUntilNoActivity();
        assertThat(project.getItems(), not(empty()));

        final WorkflowJob job = project.getItems().iterator().next();
        final WorkflowRun build = job.getLastBuild();
        assertNotNull(build);
        j.assertLogContains("Hello", build);
        j.assertLogContains("Stage 'Two' skipped due to when conditional", build);
        j.assertLogNotContains("Dull World", build);

        controller.addFile("repoX", crNum,
                "Some title that we don't care about\n\nSome explanation\n[DEPENDENCY] some-app#45",
                "something.txt", "//fake file".getBytes());

        waitFor(project.scheduleBuild2(0));
        j.waitUntilNoActivity();
        final WorkflowRun build2 = job.getLastBuild();
        assertThat(build2, not(equalTo(build)));

        j.assertLogContains("Hello", build2);
        j.assertLogContains("Dull World", build2);
        j.assertLogNotContains("Stage 'Two' skipped due to when conditional", build2);
        j.assertLogNotContains("Warning, empty changelog", build2);

        controller.addFile("repoX", crNum,
                "Some title",
                "something2.txt", "//fake file".getBytes());

        waitFor(project.scheduleBuild2(0));
        j.waitUntilNoActivity();
        final WorkflowRun build3 = job.getLastBuild();
        assertThat(build3, not(equalTo(build2)));

        j.assertLogContains("Hello", build3);
        j.assertLogContains("Dull World", build3);
        j.assertLogContains("Examining changelog from all builds of this change request", build3);
        j.assertLogNotContains("Stage 'Two' skipped due to when conditional", build3);
        j.assertLogNotContains("Warning, empty changelog", build3);

    }

    @Issue("JENKINS-48209")
    @Test
    public void whenExprDurableTask() throws Exception {
        expect("whenExprDurableTask")
                .logContains("Heal it")
                .go();
    }

    @Issue("JENKINS-44461")
    @Test
    public void whenBeforeAgentTrue() throws Exception {
        expect("whenBeforeAgentTrue")
                .logContains("Heal it")
                .go();
    }

    @Issue("JENKINS-44461")
    @Test
    public void whenBeforeAgentFalse() throws Exception {
        expect("whenBeforeAgentFalse")
                .logContains("Heal it")
                .go();
    }

    @Issue("JENKINS-44461")
    @Test
    public void whenBeforeAgentUnspecified() throws Exception {
        expect("whenBeforeAgentUnspecified")
                .logContains("Heal it")
                .go();
    }

<<<<<<< HEAD
    public static void waitFor(Queue.Item item) throws InterruptedException, ExecutionException {
=======
    @Issue("JENKINS-49226")
    @Test
    public void whenEquals() throws Exception {
        env(s).put("SECOND_STAGE", "NOPE").set();
        ExpectationsBuilder expect = expect("when", "whenEquals").runFromRepo(false);
        expect.logContains("One", "Hello", "Two").logNotContains("World").go();
        env(s).put("SECOND_STAGE", "RUN").set();
        expect.resetForNewRun(Result.SUCCESS).logContains("One", "Hello", "Two", "World").go();
    }

    private void waitFor(Queue.Item item) throws InterruptedException, ExecutionException {
>>>>>>> a85f7c50
        while (item != null && item.getFuture() == null) {
            Thread.sleep(200);
        }
        assertNotNull(item);
        item.getFuture().waitForStart();
    }

    @TestExtension
    public static class TestChangeLogStrategy extends ChangeLogStrategy {
        //Implement in a similar way as DefaultChangeLogStrategy to be a bit more true to reality.
        private Class<?> mockPr;

        public TestChangeLogStrategy() {
            try {
                mockPr = Class.forName("jenkins.scm.impl.mock.MockChangeRequestSCMHead");
            } catch (ClassNotFoundException e) {
                mockPr = null;
            }
        }

        @Override
        protected boolean shouldExamineAllBuilds(@Nonnull SCMHead head) {
            if (mockPr != null && head.getClass().isAssignableFrom(mockPr)) {
                return true;
            }
            return false;
        }
    }

    @TestExtension
    public static class WhenConditionPickleFactory extends SingleTypedPickleFactory<DeclarativeStageConditional<?>> {
        @Override
        @Nonnull
        protected Pickle pickle(DeclarativeStageConditional<?> d) {
            return new XStreamPickle(d);
        }
    }

}<|MERGE_RESOLUTION|>--- conflicted
+++ resolved
@@ -340,9 +340,6 @@
                 .go();
     }
 
-<<<<<<< HEAD
-    public static void waitFor(Queue.Item item) throws InterruptedException, ExecutionException {
-=======
     @Issue("JENKINS-49226")
     @Test
     public void whenEquals() throws Exception {
@@ -353,8 +350,7 @@
         expect.resetForNewRun(Result.SUCCESS).logContains("One", "Hello", "Two", "World").go();
     }
 
-    private void waitFor(Queue.Item item) throws InterruptedException, ExecutionException {
->>>>>>> a85f7c50
+    public static void waitFor(Queue.Item item) throws InterruptedException, ExecutionException {
         while (item != null && item.getFuture() == null) {
             Thread.sleep(200);
         }
