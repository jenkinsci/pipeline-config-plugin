--- conflicted
+++ resolved
@@ -257,19 +257,9 @@
 
     @Test
     public void skippedWhen() throws Exception {
-<<<<<<< HEAD
         expect("skippedWhen")
-                .logContains("[Pipeline] { (One)")
+                .logContains("[Pipeline] { (One)", "[Pipeline] { (Two)")
                 .logNotContains("[Pipeline] { (Two)", "World")
                 .go();
-=======
-        prepRepoWithJenkinsfile("skippedWhen");
-
-        WorkflowRun b = getAndStartBuild();
-        j.assertBuildStatusSuccess(j.waitForCompletion(b));
-        j.assertLogContains("[Pipeline] { (One)", b);
-        j.assertLogContains("[Pipeline] { (Two)", b);
-        j.assertLogNotContains("World", b);
->>>>>>> fabd69d6
     }
 }