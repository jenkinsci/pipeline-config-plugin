/*
 * The MIT License
 *
 * Copyright (c) 2016, CloudBees, Inc.
 *
 * Permission is hereby granted, free of charge, to any person obtaining a copy
 * of this software and associated documentation files (the "Software"), to deal
 * in the Software without restriction, including without limitation the rights
 * to use, copy, modify, merge, publish, distribute, sublicense, and/or sell
 * copies of the Software, and to permit persons to whom the Software is
 * furnished to do so, subject to the following conditions:
 *
 * The above copyright notice and this permission notice shall be included in
 * all copies or substantial portions of the Software.
 *
 * THE SOFTWARE IS PROVIDED "AS IS", WITHOUT WARRANTY OF ANY KIND, EXPRESS OR
 * IMPLIED, INCLUDING BUT NOT LIMITED TO THE WARRANTIES OF MERCHANTABILITY,
 * FITNESS FOR A PARTICULAR PURPOSE AND NONINFRINGEMENT. IN NO EVENT SHALL THE
 * AUTHORS OR COPYRIGHT HOLDERS BE LIABLE FOR ANY CLAIM, DAMAGES OR OTHER
 * LIABILITY, WHETHER IN AN ACTION OF CONTRACT, TORT OR OTHERWISE, ARISING FROM,
 * OUT OF OR IN CONNECTION WITH THE SOFTWARE OR THE USE OR OTHER DEALINGS IN
 * THE SOFTWARE.
 */
package org.jenkinsci.plugins.pipeline.modeldefinition;

import com.google.common.base.Predicate;
import hudson.model.Result;
import hudson.model.Slave;
import org.jenkinsci.plugins.pipeline.modeldefinition.actions.ExecutionModelAction;
import org.jenkinsci.plugins.pipeline.modeldefinition.ast.ModelASTBranch;
import org.jenkinsci.plugins.pipeline.modeldefinition.ast.ModelASTScriptBlock;
import org.jenkinsci.plugins.pipeline.modeldefinition.ast.ModelASTSingleArgument;
import org.jenkinsci.plugins.pipeline.modeldefinition.ast.ModelASTStage;
import org.jenkinsci.plugins.pipeline.modeldefinition.ast.ModelASTStages;
import org.jenkinsci.plugins.pipeline.modeldefinition.ast.ModelASTStep;
import org.jenkinsci.plugins.pipeline.modeldefinition.ast.ModelASTTreeStep;
import org.jenkinsci.plugins.workflow.actions.TagsAction;
import org.jenkinsci.plugins.workflow.cps.nodes.StepStartNode;
import org.jenkinsci.plugins.workflow.flow.FlowExecution;
import org.jenkinsci.plugins.workflow.graph.FlowNode;
import org.jenkinsci.plugins.workflow.graphanalysis.DepthFirstScanner;
import org.jenkinsci.plugins.workflow.job.WorkflowRun;
import org.jenkinsci.plugins.workflow.pipelinegraphanalysis.GenericStatus;
import org.jenkinsci.plugins.workflow.pipelinegraphanalysis.StatusAndTiming;
import org.junit.BeforeClass;
import org.junit.Test;
import org.jvnet.hudson.test.Issue;

import java.util.Collection;
import java.util.List;

import static org.junit.Assert.assertEquals;
import static org.junit.Assert.assertNotNull;
import static org.junit.Assert.assertNull;
import static org.junit.Assert.assertTrue;

/**
 * @author Andrew Bayer
 */
public class BasicModelDefTest extends AbstractModelDefTest {

    private static Slave s;

    @BeforeClass
    public static void setUpAgent() throws Exception {
        s = j.createOnlineSlave();
        s.setLabelString("some-label docker");
    }

    @Test
    public void simplePipeline() throws Exception {
<<<<<<< HEAD
        prepRepoWithJenkinsfile("simplePipeline");

        WorkflowRun b = getAndStartBuild();
        j.assertBuildStatusSuccess(j.waitForCompletion(b));
        j.assertLogContains("[Pipeline] { (foo)", b);
        j.assertLogNotContains("[Pipeline] { (" + SyntheticStageNames.postBuild() + ")", b);
        j.assertLogContains("hello", b);
=======
        expect("simplePipeline")
                .logContains("[Pipeline] { (foo)", "hello")
                .logNotContains("[Pipeline] { (Post Build Actions)")
                .go();
>>>>>>> 5b2c5b3b
    }

    @Test
    public void failingPipeline() throws Exception {
<<<<<<< HEAD
        prepRepoWithJenkinsfile("failingPipeline");

        WorkflowRun b = getAndStartBuild();
        j.assertBuildStatus(Result.FAILURE, j.waitForCompletion(b));
        j.assertLogContains("[Pipeline] { (foo)", b);
        j.assertLogContains("[Pipeline] { (" + SyntheticStageNames.postBuild() + ")", b);
        j.assertLogContains("hello", b);
        j.assertLogContains("goodbye", b);
        assertTrue(b.getExecution().getCauseOfFailure() != null);
=======
        expect(Result.FAILURE, "failingPipeline")
                .logContains("[Pipeline] { (foo)",
                        "hello",
                        "goodbye",
                        "[Pipeline] { (Post Build Actions)")
                .hasFailureCase()
                .go();
>>>>>>> 5b2c5b3b
    }

    @Test
    public void failingPostBuild() throws Exception {
<<<<<<< HEAD
        prepRepoWithJenkinsfile("failingPostBuild");

        WorkflowRun b = getAndStartBuild();
        j.assertBuildStatus(Result.FAILURE, j.waitForCompletion(b));
        j.assertLogContains("[Pipeline] { (foo)", b);
        j.assertLogContains("[Pipeline] { (" + SyntheticStageNames.postBuild() + ")", b);
        j.assertLogContains("hello", b);
        j.assertLogContains("goodbye", b);
        assertTrue(b.getExecution().getCauseOfFailure() != null);
=======
        expect(Result.FAILURE, "failingPostBuild")
                .logContains("[Pipeline] { (foo)",
                        "hello",
                        "goodbye",
                        "[Pipeline] { (Post Build Actions)")
                .hasFailureCase()
                .go();
>>>>>>> 5b2c5b3b
    }

    @Test
    public void twoStagePipeline() throws Exception {
        expect("twoStagePipeline")
                .logContains("[Pipeline] { (foo)", "hello", "[Pipeline] { (bar)", "goodbye")
                .go();
    }

    @Issue("JENKINS-38097")
    @Test
    public void allStagesExist() throws Exception {
        WorkflowRun b = expect(Result.FAILURE, "allStagesExist")
                .logContains("[Pipeline] { (foo)", "hello", "[Pipeline] { (bar)")
                .hasFailureCase()
                .go();

        FlowExecution execution = b.getExecution();
        List<FlowNode> heads = execution.getCurrentHeads();
        DepthFirstScanner scanner = new DepthFirstScanner();
        FlowNode startFoo = scanner.findFirstMatch(heads, null, Utils.isStageWithOptionalName("foo"));
        assertNotNull(startFoo);
        assertTrue(startFoo instanceof StepStartNode);
        FlowNode endFoo = scanner.findFirstMatch(heads, null, Utils.endNodeForStage((StepStartNode)startFoo));
        assertNotNull(endFoo);
        assertEquals(GenericStatus.FAILURE, StatusAndTiming.computeChunkStatus(b, null, startFoo, endFoo, null));
        assertNotNull(endFoo.getError());

        FlowNode shouldBeFailedNode = execution.getNode("" + (Integer.valueOf(endFoo.getId()) - 1));
        assertNotNull(shouldBeFailedNode);
        assertNotNull(shouldBeFailedNode.getError());
    }

    @Test
    public void validStepParameters() throws Exception {
        expect("validStepParameters")
                .logContains("[Pipeline] { (foo)", "[Pipeline] timeout", "hello")
                .go();
    }

    @Test
    public void metaStepSyntax() throws Exception {
        env(s).set();
        expect("metaStepSyntax")
                .logContains("[Pipeline] { (foo)", "ONSLAVE=true")
                .archives("msg.out", "hello world")
                .go();
    }

    @Test
    public void legacyMetaStepSyntax() throws Exception {
        env(s).set();
        expect("legacyMetaStepSyntax")
                .logContains("[Pipeline] { (foo)", "ONSLAVE=true")
                .archives("msg.out", "hello world")
                .go();
    }

    @Test
    public void parallelPipeline() throws Exception {
        expect("parallelPipeline")
                .logContains("[Pipeline] { (foo)", "[first] { (Branch: first)", "[second] { (Branch: second)")
                .go();
    }

    @Test
    public void executionModelAction() throws Exception {
        prepRepoWithJenkinsfile("executionModelAction");

        WorkflowRun b = getAndStartBuild();
        j.assertBuildStatusSuccess(j.waitForCompletion(b));
        ExecutionModelAction action = b.getAction(ExecutionModelAction.class);
        assertNotNull(action);
        ModelASTStages stages = action.getStages();
        assertNull(stages.getSourceLocation());
        assertNotNull(stages);

        assertEquals(1, stages.getStages().size());

        ModelASTStage stage = stages.getStages().get(0);
        assertNull(stage.getSourceLocation());
        assertNotNull(stage);

        assertEquals(2, stage.getBranches().size());

        ModelASTBranch firstBranch = branchForName("first", stage.getBranches());
        assertNull(firstBranch.getSourceLocation());
        assertNotNull(firstBranch);
        assertEquals(1, firstBranch.getSteps().size());
        ModelASTStep firstStep = firstBranch.getSteps().get(0);
        assertNull(firstStep.getSourceLocation());
        assertEquals("echo", firstStep.getName());
        assertEquals("First branch", ((ModelASTSingleArgument) firstStep.getArgs()).getValue().getValue());
        assertNull(firstStep.getArgs().getSourceLocation());
        assertNull(((ModelASTSingleArgument) firstStep.getArgs()).getValue().getSourceLocation());

        ModelASTBranch secondBranch = branchForName("second", stage.getBranches());
        assertNotNull(secondBranch);
        assertNull(secondBranch.getSourceLocation());
        assertEquals(2, secondBranch.getSteps().size());
        ModelASTStep scriptStep = secondBranch.getSteps().get(0);
        assertNull(scriptStep.getSourceLocation());
        assertTrue(scriptStep instanceof ModelASTScriptBlock);
        assertNull(scriptStep.getArgs().getSourceLocation());
        assertNull(((ModelASTSingleArgument) scriptStep.getArgs()).getValue().getSourceLocation());

        ModelASTStep timeoutStep = secondBranch.getSteps().get(1);
        assertNull(timeoutStep.getSourceLocation());
        assertTrue(timeoutStep instanceof ModelASTTreeStep);
        assertEquals("timeout", timeoutStep.getName());

        ModelASTTreeStep treeStep = (ModelASTTreeStep)timeoutStep;
        assertEquals(1, treeStep.getChildren().size());
        assertEquals("echo", treeStep.getChildren().get(0).getName());
        assertNull(treeStep.getChildren().get(0).getSourceLocation());
        
        j.assertLogContains("[Pipeline] { (foo)", b);
        j.assertLogContains("[first] { (Branch: first)", b);
        j.assertLogContains("[second] { (Branch: second)", b);
    }

    private ModelASTBranch branchForName(String name, List<ModelASTBranch> branches) {
        for (ModelASTBranch branch : branches) {
            if (branch.getName().equals(name)) {
                return branch;
            }
        }

        return null;
    }

    @Test
    public void dockerGlobalVariable() throws Exception {
        assumeDocker();
        // Bind mounting /var on OS X doesn't work at the moment
        onAllowedOS(PossibleOS.LINUX);

        expect("dockerGlobalVariable")
                .logContains("[Pipeline] { (foo)", "image: ubuntu")
                .go();
    }

    @Test
    public void globalLibrarySuccess() throws Exception {

        initGlobalLibrary();

        // Test the successful, albeit limited, case.
        expect("globalLibrarySuccess")
                .logContains("[nothing here]",
                        "map call(1,2)",
                        "closure1(1)",
                        "running inside closure1",
                        "closure2(1, 2)",
                        "running inside closure2")
                .go();
    }

    @Test
    public void basicWhen() throws Exception {
        prepRepoWithJenkinsfile("basicWhen");

        WorkflowRun b = getAndStartBuild();
        j.assertBuildStatusSuccess(j.waitForCompletion(b));
        j.assertLogContains("[Pipeline] { (One)", b);
        j.assertLogContains("[Pipeline] { (Two)", b);
        j.assertLogContains("World", b);
    }

    @Test
    public void skippedWhen() throws Exception {
        prepRepoWithJenkinsfile("skippedWhen");

        WorkflowRun b = getAndStartBuild();
        j.assertBuildStatusSuccess(j.waitForCompletion(b));
        j.assertLogContains("[Pipeline] { (One)", b);
        j.assertLogNotContains("[Pipeline] { (Two)", b);
        j.assertLogNotContains("World", b);
    }

    @Test
    public void syntheticStages() throws Exception {
        prepRepoWithJenkinsfile("syntheticStages");

        WorkflowRun b = getAndStartBuild();
        j.assertBuildStatusSuccess(j.waitForCompletion(b));

        j.assertLogContains("[Pipeline] { (" + SyntheticStageNames.toolInstall() + ")", b);
        j.assertLogContains("[Pipeline] { (" + SyntheticStageNames.checkout() + ")", b);
        j.assertLogContains("[Pipeline] { (foo)", b);
        j.assertLogContains("hello", b);
        j.assertLogContains("[Pipeline] { (" + SyntheticStageNames.postBuild() + ")", b);
        j.assertLogContains("I AM A POST-BUILD", b);

        FlowExecution execution = b.getExecution();

        Collection<FlowNode> heads = execution.getCurrentHeads();

        DepthFirstScanner scanner = new DepthFirstScanner();

        assertNotNull(scanner.findFirstMatch(heads, null, syntheticStagePredicate(SyntheticStageNames.toolInstall(), Utils.getSyntheticStageMetadata().getPre())));
        assertNotNull(scanner.findFirstMatch(heads, null, syntheticStagePredicate(SyntheticStageNames.checkout(), Utils.getSyntheticStageMetadata().getPre())));
        assertNotNull(scanner.findFirstMatch(heads, null, syntheticStagePredicate(SyntheticStageNames.postBuild(), Utils.getSyntheticStageMetadata().getPost())));
        assertNull(scanner.findFirstMatch(heads, null, syntheticStagePredicate(SyntheticStageNames.agentSetup(), Utils.getSyntheticStageMetadata().getPre())));
    }

    @Test
    public void noToolSyntheticStage() throws Exception {
        prepRepoWithJenkinsfile("noToolSyntheticStage");

        WorkflowRun b = getAndStartBuild();
        j.assertBuildStatusSuccess(j.waitForCompletion(b));

        j.assertLogContains("[Pipeline] { (" + SyntheticStageNames.checkout() + ")", b);
        j.assertLogContains("[Pipeline] { (foo)", b);
        j.assertLogContains("hello", b);
        j.assertLogContains("[Pipeline] { (" + SyntheticStageNames.postBuild() + ")", b);
        j.assertLogContains("I AM A POST-BUILD", b);

        FlowExecution execution = b.getExecution();

        Collection<FlowNode> heads = execution.getCurrentHeads();

        DepthFirstScanner scanner = new DepthFirstScanner();

        assertNull(scanner.findFirstMatch(heads, null, syntheticStagePredicate(SyntheticStageNames.toolInstall(), Utils.getSyntheticStageMetadata().getPre())));
        assertNotNull(scanner.findFirstMatch(heads, null, syntheticStagePredicate(SyntheticStageNames.checkout(), Utils.getSyntheticStageMetadata().getPre())));
        assertNotNull(scanner.findFirstMatch(heads, null, syntheticStagePredicate(SyntheticStageNames.postBuild(), Utils.getSyntheticStageMetadata().getPost())));
        assertNull(scanner.findFirstMatch(heads, null, syntheticStagePredicate(SyntheticStageNames.agentSetup(), Utils.getSyntheticStageMetadata().getPre())));
    }

    @Test
    public void skippedStagesForFailure() throws Exception {
        prepRepoWithJenkinsfile("skippedStagesForFailure");

        WorkflowRun b = getAndStartBuild();
        j.assertBuildStatus(Result.FAILURE, j.waitForCompletion(b));
        j.assertLogContains("[Pipeline] { (foo)", b);
        j.assertLogContains("hello", b);
        j.assertLogNotContains("I will be skipped", b);
        j.assertLogNotContains("I also will be skipped", b);
        assertTrue(b.getExecution().getCauseOfFailure() != null);

        FlowExecution execution = b.getExecution();

        Collection<FlowNode> heads = execution.getCurrentHeads();

        DepthFirstScanner scanner = new DepthFirstScanner();

        assertNull(scanner.findFirstMatch(heads, stageStatusPredicate("foo", Utils.getStageStatusMetadata().getSkippedForFailure())));
        assertNotNull(scanner.findFirstMatch(heads, stageStatusPredicate("foo", Utils.getStageStatusMetadata().getFailedAndContinued())));
        assertNotNull(scanner.findFirstMatch(heads, stageStatusPredicate("bar", Utils.getStageStatusMetadata().getSkippedForFailure())));
        assertNotNull(scanner.findFirstMatch(heads, stageStatusPredicate("baz", Utils.getStageStatusMetadata().getSkippedForFailure())));
    }

    private Predicate<FlowNode> syntheticStagePredicate(String stageName,
                                                        String context) {
        return stageTagPredicate(stageName, Utils.getSyntheticStageMetadata().getTagName(), context);
    }

    private Predicate<FlowNode> stageStatusPredicate(String stageName,
                                                     String stageStatus) {
        return stageTagPredicate(stageName, Utils.getStageStatusMetadata().getTagName(), stageStatus);
    }

    private Predicate<FlowNode> stageTagPredicate(final String stageName,
                                                  final String tagName,
                                                  final String tagValue) {
        return new Predicate<FlowNode>() {
            @Override
            public boolean apply(FlowNode input) {
                return input.getDisplayName().equals(stageName) &&
                        input.getAction(TagsAction.class) != null &&
                        input.getAction(TagsAction.class).getTagValue(tagName) != null &&
                        input.getAction(TagsAction.class).getTagValue(tagName).equals(tagValue);
            }
        };
    }
}<|MERGE_RESOLUTION|>--- conflicted
+++ resolved
@@ -69,66 +69,32 @@
 
     @Test
     public void simplePipeline() throws Exception {
-<<<<<<< HEAD
-        prepRepoWithJenkinsfile("simplePipeline");
-
-        WorkflowRun b = getAndStartBuild();
-        j.assertBuildStatusSuccess(j.waitForCompletion(b));
-        j.assertLogContains("[Pipeline] { (foo)", b);
-        j.assertLogNotContains("[Pipeline] { (" + SyntheticStageNames.postBuild() + ")", b);
-        j.assertLogContains("hello", b);
-=======
         expect("simplePipeline")
                 .logContains("[Pipeline] { (foo)", "hello")
-                .logNotContains("[Pipeline] { (Post Build Actions)")
-                .go();
->>>>>>> 5b2c5b3b
+                .logNotContains("[Pipeline] { (" + SyntheticStageNames.postBuild() + ")")
+                .go();
     }
 
     @Test
     public void failingPipeline() throws Exception {
-<<<<<<< HEAD
-        prepRepoWithJenkinsfile("failingPipeline");
-
-        WorkflowRun b = getAndStartBuild();
-        j.assertBuildStatus(Result.FAILURE, j.waitForCompletion(b));
-        j.assertLogContains("[Pipeline] { (foo)", b);
-        j.assertLogContains("[Pipeline] { (" + SyntheticStageNames.postBuild() + ")", b);
-        j.assertLogContains("hello", b);
-        j.assertLogContains("goodbye", b);
-        assertTrue(b.getExecution().getCauseOfFailure() != null);
-=======
         expect(Result.FAILURE, "failingPipeline")
                 .logContains("[Pipeline] { (foo)",
                         "hello",
                         "goodbye",
-                        "[Pipeline] { (Post Build Actions)")
+                        "[Pipeline] { (" + SyntheticStageNames.postBuild() + ")")
                 .hasFailureCase()
                 .go();
->>>>>>> 5b2c5b3b
     }
 
     @Test
     public void failingPostBuild() throws Exception {
-<<<<<<< HEAD
-        prepRepoWithJenkinsfile("failingPostBuild");
-
-        WorkflowRun b = getAndStartBuild();
-        j.assertBuildStatus(Result.FAILURE, j.waitForCompletion(b));
-        j.assertLogContains("[Pipeline] { (foo)", b);
-        j.assertLogContains("[Pipeline] { (" + SyntheticStageNames.postBuild() + ")", b);
-        j.assertLogContains("hello", b);
-        j.assertLogContains("goodbye", b);
-        assertTrue(b.getExecution().getCauseOfFailure() != null);
-=======
         expect(Result.FAILURE, "failingPostBuild")
                 .logContains("[Pipeline] { (foo)",
                         "hello",
                         "goodbye",
-                        "[Pipeline] { (Post Build Actions)")
+                        "[Pipeline] { (" + SyntheticStageNames.postBuild() + ")")
                 .hasFailureCase()
                 .go();
->>>>>>> 5b2c5b3b
     }
 
     @Test
