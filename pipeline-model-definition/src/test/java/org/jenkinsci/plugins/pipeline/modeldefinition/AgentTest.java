--- conflicted
+++ resolved
@@ -174,14 +174,9 @@
 
     @Test
     public void agentNone() throws Exception {
-<<<<<<< HEAD
-        expect(Result.FAILURE, "agentNone")
-                .logContains(Messages.ModelInterpreter_NoNodeContext())
-=======
         expect(Result.FAILURE, "agent/agentNone")
                 .logContains(Messages.ModelInterpreter_NoNodeContext(),
                         "Perhaps you forgot to surround the code with a step that provides this, such as: node")
->>>>>>> 5916bbc5
                 .go();
     }
 
