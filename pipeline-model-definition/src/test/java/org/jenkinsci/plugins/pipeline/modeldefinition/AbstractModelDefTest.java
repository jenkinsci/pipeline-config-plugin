--- conflicted
+++ resolved
@@ -225,11 +225,7 @@
         result.add(new Object[]{"agentUnknownParamForType", Messages.ModelValidatorImpl_InvalidAgentParameter("fruit", "otherField", "[label, otherField, nested]")});
         result.add(new Object[]{"notificationsSectionRemoved", "additional properties are not allowed"});
         result.add(new Object[]{"unknownWhenConditional", Messages.ModelValidatorImpl_UnknownWhenConditional("banana",
-<<<<<<< HEAD
-                "allOf, anyOf, branch, buildingTag, changelog, changeRequest, changeset, environment, expression, not, tag")});
-=======
-                "allOf, anyOf, branch, changelog, changeset, environment, equals, expression, not")});
->>>>>>> a85f7c50
+                "allOf, anyOf, branch, buildingTag, changelog, changeRequest, changeset, environment, equals, expression, not, tag")});
         result.add(new Object[]{"whenInvalidParameterType", Messages.ModelValidatorImpl_InvalidUnnamedParameterType("class java.lang.String", 4, Integer.class)});
         result.add(new Object[]{"whenMissingRequiredParameter", Messages.ModelValidatorImpl_MissingRequiredStepParameter("value")});
         result.add(new Object[]{"whenUnknownParameter", Messages.ModelValidatorImpl_InvalidStepParameter("banana", "name")});
